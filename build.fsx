--- conflicted
+++ resolved
@@ -524,19 +524,13 @@
 | "test-js-fast"::_ -> testJsFast()
 | "test-react"::_ -> testReact()
 | "test-integration"::_ -> testIntegration()
-<<<<<<< HEAD
-| "quicktest" :: _ ->
-    buildLibraryIfNotExists ()
-    run "dotnet watch -p src/Fable.Cli run -- watch --cwd ../quicktest --exclude Fable.Core --forcePkgs --python"
+| "quicktest"::_ ->
+    buildLibraryIfNotExists()
+    run "dotnet watch -p src/Fable.Cli run -- watch --cwd ../quicktest --exclude Fable.Core --noCache --runScript --python"
 | "jupyter" :: _ ->
     buildLibraryIfNotExists ()
-    run "dotnet watch -p src/Fable.Cli run -- watch --cwd /Users/dbrattli/Developer/GitHub/Fable.Jupyter/src --exclude Fable.Core --forcePkgs --python"
-=======
-| "quicktest"::_ ->
-    buildLibraryIfNotExists()
-    run "dotnet watch -p src/Fable.Cli run -- watch --cwd ../quicktest --exclude Fable.Core --noCache --runScript"
-
->>>>>>> bc6075e8
+    run "dotnet watch -p src/Fable.Cli run -- watch --cwd /Users/dbrattli/Developer/GitHub/Fable.Jupyter/src --exclude Fable.Core  --noCache --runScript  --python"
+
 | "run"::_ ->
     buildLibraryIfNotExists()
     // Don't take it from pattern matching as that one uses lowered args
