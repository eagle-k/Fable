module Fable.Standalone.Main

open System
open Fable
open Fable.AST
open Fable.Transforms
open Fable.Transforms.State
open FsAutoComplete
open FSharp.Compiler.CodeAnalysis
open FSharp.Compiler.Diagnostics
open FSharp.Compiler.EditorServices
open FSharp.Compiler.SourceCodeServices
open FSharp.Compiler.Symbols

type CheckerImpl(checker: InteractiveChecker) =
    member __.Checker = checker
    interface IChecker

let mapError (error: FSharpDiagnostic) =
    {
        FileName = error.FileName
        StartLine = error.StartLine
        StartColumn = error.StartColumn
        EndLine = error.EndLine
        EndColumn = error.EndColumn
        Message = error.Message
        IsWarning =
            match error.Severity with
            | FSharpDiagnosticSeverity.Info
            | FSharpDiagnosticSeverity.Hidden
            | FSharpDiagnosticSeverity.Warning -> true
            | FSharpDiagnosticSeverity.Error -> false
    }

type ParseResults (project: Lazy<Project>,
                   parseFileResultsOpt: FSharpParseFileResults option,
                   checkFileResultsOpt: FSharpCheckFileResults option,
                   checkProjectResults: FSharpCheckProjectResults,
                   otherFSharpOptions: string[]) =

    member __.GetProject () = project.Force()
    member __.ParseFileResultsOpt = parseFileResultsOpt
    member __.CheckFileResultsOpt = checkFileResultsOpt
    member __.CheckProjectResults = checkProjectResults

    interface IParseResults with
        member __.OtherFSharpOptions = otherFSharpOptions
        member __.Errors = checkProjectResults.Diagnostics |> Array.map mapError

let inline private tryGetLexerSymbolIslands (sym: Lexer.LexerSymbol) =
  match sym.Text with
  | "" -> None
  | _ -> Some (sym.RightColumn, sym.Text.Split '.' |> Array.toList)

// Parsing - find the identifier around the current location
// (we look for full identifier in the backward direction, but only
// for a short identifier forward - this means that when you hover
// 'B' in 'A.B.C', you will get intellisense for 'A.B' module)
let findIdents col lineStr lookupType =
    if lineStr = "" then None
    else
        Lexer.getSymbol 0 col lineStr lookupType [||]
        |> Option.bind tryGetLexerSymbolIslands

let findLongIdents (col, lineStr) =
    findIdents col lineStr Lexer.SymbolLookupKind.Fuzzy

let findLongIdentsAndResidue (col: int, lineStr:string) =
    let lineStr = lineStr.Substring(0, col)
    match Lexer.getSymbol 0 col lineStr Lexer.SymbolLookupKind.ByLongIdent [||] with
    | Some sym ->
        match sym.Text with
        | "" -> [], ""
        | text ->
            let res = text.Split '.' |> List.ofArray |> List.rev
            if lineStr.[col - 1] = '.' then res |> List.rev, ""
            else
                match res with
                | head :: tail -> tail |> List.rev, head
                | [] -> [], ""
    | _ -> [], ""

let convertGlyph glyph =
    match glyph with
    | FSharpGlyph.Class | FSharpGlyph.Struct | FSharpGlyph.Union
    | FSharpGlyph.Type | FSharpGlyph.Typedef ->
        Glyph.Class
    | FSharpGlyph.Enum | FSharpGlyph.EnumMember ->
        Glyph.Enum
    | FSharpGlyph.Constant ->
        Glyph.Value
    | FSharpGlyph.Variable ->
        Glyph.Variable
    | FSharpGlyph.Interface ->
        Glyph.Interface
    | FSharpGlyph.Module | FSharpGlyph.NameSpace ->
        Glyph.Module
    | FSharpGlyph.Method | FSharpGlyph.OverridenMethod | FSharpGlyph.ExtensionMethod ->
        Glyph.Method
    | FSharpGlyph.Property ->
        Glyph.Property
    | FSharpGlyph.Field ->
        Glyph.Field
    | FSharpGlyph.Delegate ->
        Glyph.Function
    | FSharpGlyph.Error | FSharpGlyph.Exception ->
        Glyph.Error
    | FSharpGlyph.Event ->
        Glyph.Event

let makeProjOptions projectFileName fileNames otherFSharpOptions =
    let projOptions: FSharpProjectOptions =
      { ProjectFileName = projectFileName
        ProjectId = None
        SourceFiles = fileNames
        OtherOptions = otherFSharpOptions
        ReferencedProjects = [| |]
        IsIncompleteTypeCheckEnvironment = false
        UseScriptResolutionRules = false
        LoadTime = DateTime.Now
        UnresolvedReferences = None
        OriginalLoadReferences = []
        Stamp = None }
    projOptions

let makeProject (projectOptions: FSharpProjectOptions) (projectResults: FSharpCheckProjectResults) =
    // let errors = com.GetFormattedLogs() |> Map.tryFind "error"
    // if errors.IsSome then failwith (errors.Value |> String.concat "\n")
    let optimize = projectOptions.OtherOptions |> Array.exists ((=) "--optimize+")
    Project(projectOptions.ProjectFileName, projectResults, optimizeFSharpAst=optimize)

let parseFSharpProject (checker: InteractiveChecker) projectFileName fileNames sources otherFSharpOptions =
    let projectResults = checker.ParseAndCheckProject (projectFileName, fileNames, sources)
    let projectOptions = makeProjOptions projectFileName fileNames otherFSharpOptions
    let project = lazy (makeProject projectOptions projectResults)
    ParseResults (project, None, None, projectResults, otherFSharpOptions)

let parseFSharpFileInProject (checker: InteractiveChecker) fileName projectFileName fileNames sources otherFSharpOptions =
    let parseResults, checkResults, projectResults = checker.ParseAndCheckFileInProject (fileName, projectFileName, fileNames, sources)
    let projectOptions = makeProjOptions projectFileName fileNames otherFSharpOptions
    let project = lazy (makeProject projectOptions projectResults)
    ParseResults (project, Some parseResults, Some checkResults, projectResults, otherFSharpOptions)

let tooltipToString (el: ToolTipElement): string[] =
    let dataToString (data: ToolTipElementData) =
        let toString (tts: FSharp.Compiler.Text.TaggedText[]) =
            tts |> Array.map (fun x -> x.Text) |> String.concat " "
        [| match data.ParamName with
           | Some x -> yield x + ": "
           | None -> ()
           yield data.MainDescription |> toString
           match data.XmlDoc with
           | FSharp.Compiler.Symbols.FSharpXmlDoc.FromXmlText xmlDoc ->
                yield! xmlDoc.UnprocessedLines
                yield! xmlDoc.GetElaboratedXmlLines()
           | _ -> ()
           yield! data.TypeMapping |> List.map toString
           match data.Remarks with
           | Some x -> yield x |> toString
           | None -> ()
        |]
    match el with
    | ToolTipElement.None -> [||]
    | ToolTipElement.Group(els) ->
        Seq.map dataToString els |> Array.concat
    | ToolTipElement.CompositionError err -> [|err|]

/// Get tool tip at the specified location
let getDeclarationLocation (parseResults: ParseResults) line col lineText =
    match parseResults.CheckFileResultsOpt with
    | Some checkFile ->
        match findLongIdents(col - 1, lineText) with
        | None -> None
        | Some(col,identIsland) ->
            let (declarations: FindDeclResult) =
                checkFile.GetDeclarationLocation(line, col, lineText, identIsland)
            match declarations with
            | FindDeclResult.DeclNotFound _
            | FindDeclResult.ExternalDecl _ ->
                None
            | FindDeclResult.DeclFound range ->
                Some { StartLine = range.StartLine
                       StartColumn = range.StartColumn
                       EndLine = range.EndLine
                       EndColumn = range.EndColumn }
    | None -> None

/// Get tool tip at the specified location
let getToolTipAtLocation (parseResults: ParseResults) line col lineText =
    match parseResults.CheckFileResultsOpt with
    | Some checkFile ->
        match findLongIdents(col - 1, lineText) with
        | None ->
            [|"Cannot find ident for tooltip"|]
        | Some(col,identIsland) ->
            let (ToolTipText els) =
                checkFile.GetToolTip(line, col, lineText, identIsland,
                    FSharp.Compiler.Tokenization.FSharpTokenTag.IDENT)
            Seq.map tooltipToString els |> Array.concat
    | None ->
        [||]

let getCompletionsAtLocation (parseResults: ParseResults) (line: int) (col: int) lineText =
   match parseResults.CheckFileResultsOpt with
    | Some checkFile ->
        let ln, residue = findLongIdentsAndResidue(col - 1, lineText)
        let longName = QuickParse.GetPartialLongNameEx(lineText, col - 1)
        let longName = { longName with QualifyingIdents = ln; PartialIdent = residue }
        let decls = checkFile.GetDeclarationListInfo(parseResults.ParseFileResultsOpt, line, lineText, longName, fun () -> [])
        decls.Items |> Array.map (fun decl ->
            { Name = decl.Name; Glyph = convertGlyph decl.Glyph })
    | None ->
        [||]

let compileToFableAst (parseResults: IParseResults) fileName fableLibrary typedArrays language =
    let res = parseResults :?> ParseResults
    let project = res.GetProject()
    let define = parseResults.OtherFSharpOptions |> Array.choose (fun x ->
        if x.StartsWith("--define:") || x.StartsWith("-d:")
        then x.[(x.IndexOf(':') + 1)..] |> Some
        else None) |> Array.toList
    let options = Fable.CompilerOptionsHelper.Make(language=language, define=define, ?typedArrays=typedArrays)
    let com = CompilerImpl(fileName, project, options, fableLibrary)
    let fableAst =
        FSharp2Fable.Compiler.transformFile com
        |> FableTransforms.transformFile com
    let errors =
        com.Logs |> Array.map (fun log ->
            let r = defaultArg log.Range Fable.AST.SourceLocation.Empty
            {
                FileName = fileName
                StartLine = r.start.line
                StartColumn = r.start.column
                EndLine = r.``end``.line
                EndColumn = r.``end``.column
                Message =
                    if log.Tag = "FABLE"
                    then "FABLE: " + log.Message
                    else log.Message
                IsWarning =
                    match log.Severity with
                    | Fable.Severity.Error -> false
                    | Fable.Severity.Warning
                    | Fable.Severity.Info -> true
            })
    (com, fableAst, errors)

type BabelResult(program: Babel.Program, errors) =
    member _.Program = program
    interface IBabelResult with
        member _.FableErrors = errors

let init () =
  { new IFableManager with
        member __.Version = Fable.Literals.VERSION

        member __.CreateChecker(references, readAllBytes, otherOptions) =
            InteractiveChecker.Create(references, readAllBytes, otherOptions)
            |> CheckerImpl :> IChecker

        member __.ClearParseCaches(checker) =
            let c = checker :?> CheckerImpl
            c.Checker.ClearCache()

        member __.ParseFSharpProject(checker, projectFileName, fileNames, sources, ?otherFSharpOptions) =
            let c = checker :?> CheckerImpl
            let otherFSharpOptions = defaultArg otherFSharpOptions [||]
            parseFSharpProject c.Checker projectFileName fileNames sources otherFSharpOptions :> IParseResults

        member __.ParseFSharpFileInProject(checker, fileName, projectFileName, fileNames, sources, ?otherFSharpOptions) =
            let c = checker :?> CheckerImpl
            let otherFSharpOptions = defaultArg otherFSharpOptions [||]
            parseFSharpFileInProject c.Checker fileName projectFileName fileNames sources otherFSharpOptions :> IParseResults

        member __.GetParseErrors(parseResults:IParseResults) =
            parseResults.Errors

        member __.GetDeclarationLocation(parseResults:IParseResults, line:int, col:int, lineText:string) =
            let res = parseResults :?> ParseResults
            getDeclarationLocation res line col lineText

        member __.GetToolTipText(parseResults:IParseResults, line:int, col:int, lineText:string) =
            let res = parseResults :?> ParseResults
            getToolTipAtLocation res line col lineText

        member __.GetCompletionsAtLocation(parseResults:IParseResults, line:int, col:int, lineText:string) =
            let res = parseResults :?> ParseResults
            getCompletionsAtLocation res line col lineText

        member __.CompileToBabelAst(fableLibrary:string, parseResults:IParseResults, fileName:string,
                                    ?typedArrays, ?typescript) =
<<<<<<< HEAD
            let res = parseResults :?> ParseResults
            let project = res.GetProject()
            let define = parseResults.OtherFSharpOptions |> Array.choose (fun x ->
                if x.StartsWith("--define:") || x.StartsWith("-d:")
                then x.[(x.IndexOf(':') + 1)..] |> Some
                else None) |> Array.toList
            let options = Fable.CompilerOptionsHelper.Make(define=define, ?typedArrays=typedArrays, language=TypeScript)
            let com = CompilerImpl(fileName, project, options, fableLibrary)
            let ast =
                FSharp2Fable.Compiler.transformFile com
                |> FableTransforms.transformFile com
                |> Fable2Babel.Compiler.transformFile com
            let errors =
                com.Logs |> Array.map (fun log ->
                    let r = defaultArg log.Range Fable.AST.SourceLocation.Empty
                    { FileName = fileName
                      StartLineAlternate = r.start.line
                      StartColumn = r.start.column
                      EndLineAlternate = r.``end``.line
                      EndColumn = r.``end``.column
                      Message =
                        if log.Tag = "FABLE"
                        then "FABLE: " + log.Message
                        else log.Message
                      IsWarning =
                        match log.Severity with
                        | Fable.Severity.Error -> false
                        | Fable.Severity.Warning
                        | Fable.Severity.Info -> true
                    })
            upcast BabelResult(ast, errors)
=======
            let language = match typescript with | Some true -> TypeScript | _ -> JavaScript
            let com, fableAst, errors =
                compileToFableAst parseResults fileName fableLibrary typedArrays language
            let babelAst =
                fableAst |> Fable2Babel.Compiler.transformFile com
            upcast BabelResult(babelAst, errors)
>>>>>>> 18447c3f

        member _.PrintBabelAst(babelResult, writer) =
            match babelResult with
            | :? BabelResult as babel ->
                let writer =
                    { new BabelPrinter.Writer with
                        member _.Dispose() = writer.Dispose()
                        member _.EscapeJsStringLiteral(str) = writer.EscapeJsStringLiteral(str)
                        member _.MakeImportPath(path) = writer.MakeImportPath(path)
                        member _.AddSourceMapping(mapping) = writer.AddSourceMapping(mapping)
                        member _.Write(str) = writer.Write(str) }

                BabelPrinter.run writer babel.Program
            | _ ->
                failwith "Unexpected Babel result"

        member __.FSharpAstToString(parseResults:IParseResults, fileName:string) =
            let res = parseResults :?> ParseResults
            let project = res.GetProject()
            let implFile = project.ImplementationFiles.Item(fileName)
            AstPrint.printFSharpDecls "" implFile.Ast.Declarations |> String.concat "\n"
  }<|MERGE_RESOLUTION|>--- conflicted
+++ resolved
@@ -289,46 +289,12 @@
 
         member __.CompileToBabelAst(fableLibrary:string, parseResults:IParseResults, fileName:string,
                                     ?typedArrays, ?typescript) =
-<<<<<<< HEAD
-            let res = parseResults :?> ParseResults
-            let project = res.GetProject()
-            let define = parseResults.OtherFSharpOptions |> Array.choose (fun x ->
-                if x.StartsWith("--define:") || x.StartsWith("-d:")
-                then x.[(x.IndexOf(':') + 1)..] |> Some
-                else None) |> Array.toList
-            let options = Fable.CompilerOptionsHelper.Make(define=define, ?typedArrays=typedArrays, language=TypeScript)
-            let com = CompilerImpl(fileName, project, options, fableLibrary)
-            let ast =
-                FSharp2Fable.Compiler.transformFile com
-                |> FableTransforms.transformFile com
-                |> Fable2Babel.Compiler.transformFile com
-            let errors =
-                com.Logs |> Array.map (fun log ->
-                    let r = defaultArg log.Range Fable.AST.SourceLocation.Empty
-                    { FileName = fileName
-                      StartLineAlternate = r.start.line
-                      StartColumn = r.start.column
-                      EndLineAlternate = r.``end``.line
-                      EndColumn = r.``end``.column
-                      Message =
-                        if log.Tag = "FABLE"
-                        then "FABLE: " + log.Message
-                        else log.Message
-                      IsWarning =
-                        match log.Severity with
-                        | Fable.Severity.Error -> false
-                        | Fable.Severity.Warning
-                        | Fable.Severity.Info -> true
-                    })
-            upcast BabelResult(ast, errors)
-=======
             let language = match typescript with | Some true -> TypeScript | _ -> JavaScript
             let com, fableAst, errors =
                 compileToFableAst parseResults fileName fableLibrary typedArrays language
             let babelAst =
                 fableAst |> Fable2Babel.Compiler.transformFile com
             upcast BabelResult(babelAst, errors)
->>>>>>> 18447c3f
 
         member _.PrintBabelAst(babelResult, writer) =
             match babelResult with
