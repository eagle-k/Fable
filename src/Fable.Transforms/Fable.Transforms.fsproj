--- conflicted
+++ resolved
@@ -25,14 +25,9 @@
     <Compile Include="State.fs" />
   </ItemGroup>
   <ItemGroup>
-<<<<<<< HEAD
-    <PackageReference Include="FSharp.Core" Version="4.6.2" />
-    <Reference Include="../../lib/fcs/FSharp.Compiler.Service.dll" />
-=======
     <Reference Include="../../lib/fcs/FSharp.Compiler.Service.dll" />
   </ItemGroup>
   <ItemGroup>
     <PackageReference Include="FSharp.Core" Version="4.7.1" />
->>>>>>> 131704ce
   </ItemGroup>
 </Project>