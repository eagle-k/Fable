module rec Fable.Transforms.Fable2Babel

open Fable
open Fable.AST
open Fable.AST.Babel
open System.Collections.Generic

type ReturnStrategy =
    | Return
    | ReturnUnit
    | Assign of Expression
    | Target of Identifier

type Import =
  { Selector: string
    LocalIdent: string option
    Path: string }

type ITailCallOpportunity =
    abstract Label: string
    abstract Args: string list
    abstract IsRecursiveRef: Fable.Expr -> bool

type UsedNames =
  { RootScope: HashSet<string>
    DeclarationScopes: HashSet<string>
    CurrentDeclarationScope: HashSet<string> }

type Context =
  { File: Fable.File
    UsedNames: UsedNames
    DecisionTargets: (Fable.Ident list * Fable.Expr) list
    HoistVars: Fable.Ident list -> bool
    TailCallOpportunity: ITailCallOpportunity option
    OptimizeTailCall: unit -> unit
    ScopedTypeParams: Set<string> }

type IBabelCompiler =
    inherit Compiler
    abstract GetAllImports: unit -> seq<Import>
    abstract GetImportExpr: Context * selector: string * path: string * SourceLocation option -> Expression
    abstract TransformAsExpr: Context * Fable.Expr -> Expression
    abstract TransformAsStatements: Context * ReturnStrategy option * Fable.Expr -> Statement array
    abstract TransformImport: Context * selector:string * path:string -> Expression
    abstract TransformFunction: Context * string option * Fable.Ident list * Fable.Expr -> (Pattern array) * BlockStatement

    abstract WarnOnlyOnce: string * ?range: SourceLocation -> unit

// TODO: All things that depend on the library should be moved to Replacements
// to become independent of the specific implementation
module Lib =
    let libCall (com: IBabelCompiler) ctx r moduleName memberName args =
        CallExpression.AsExpr(com.TransformImport(ctx, memberName, getLibPath com moduleName), args, ?loc=r)

    let libConsCall (com: IBabelCompiler) ctx r moduleName memberName args =
        NewExpression.AsExpr(com.TransformImport(ctx, memberName, getLibPath com moduleName), args, ?loc=r)

    let libValue (com: IBabelCompiler) ctx moduleName memberName =
        com.TransformImport(ctx, memberName, getLibPath com moduleName)

    let tryJsConstructor (com: IBabelCompiler) ctx ent =
        match Replacements.tryJsConstructor com ent with
        | Some e -> com.TransformAsExpr(ctx, e) |> Some
        | None -> None

    let jsConstructor (com: IBabelCompiler) ctx ent =
        let entRef = Replacements.jsConstructor com ent
        com.TransformAsExpr(ctx, entRef)

// TODO: This is too implementation-dependent, ideally move it to Replacements
module Reflection =
    open Lib

    let private libReflectionCall (com: IBabelCompiler) ctx r memberName args =
        libCall com ctx r "Reflection" (memberName + "_type") args

    let private transformRecordReflectionInfo com ctx r (ent: Fable.Entity) generics =
        // TODO: Refactor these three bindings to reuse in transformUnionReflectionInfo
        let fullname = ent.FullName
        let fullnameExpr = StringLiteral.AsExpr(fullname)
        let genMap =
            let genParamNames = ent.GenericParameters |> List.mapToArray (fun x -> x.Name) |> Seq.toArray
            Array.zip genParamNames generics |> Map
        let fields =
            ent.FSharpFields |> Seq.map (fun fi ->
                let typeInfo = transformTypeInfo com ctx r genMap fi.FieldType
                (ArrayExpression.AsExpr([|StringLiteral.AsExpr(fi.Name); typeInfo|])))
            |> Seq.toArray
        let fields = ArrowFunctionExpression.AsExpr([||], ArrayExpression.AsExpr(fields))
        [|fullnameExpr; ArrayExpression.AsExpr(generics); jsConstructor com ctx ent; fields|]
        |> libReflectionCall com ctx None "record"

    let private transformUnionReflectionInfo com ctx r (ent: Fable.Entity) generics =
        let fullname = ent.FullName
        let fullnameExpr = StringLiteral.AsExpr(fullname)
        let genMap =
            let genParamNames = ent.GenericParameters |> List.map (fun x -> x.Name) |> Seq.toArray
            Array.zip genParamNames generics |> Map
        let cases =
            ent.UnionCases |> Seq.map (fun uci ->
                uci.UnionCaseFields |> List.mapToArray (fun fi ->
                    ArrayExpression.AsExpr([|
                        fi.Name |> StringLiteral.AsExpr
                        transformTypeInfo com ctx r genMap fi.FieldType
                    |]))
                |> ArrayExpression.AsExpr
            ) |> Seq.toArray
        let cases = ArrowFunctionExpression.AsExpr([||], ArrayExpression.AsExpr(cases))
        [|fullnameExpr; ArrayExpression.AsExpr(generics); jsConstructor com ctx ent; cases|]
        |> libReflectionCall com ctx None "union"

    let transformTypeInfo (com: IBabelCompiler) ctx r (genMap: Map<string, Expression>) t: Expression =
        let primitiveTypeInfo name =
           libValue com ctx "Reflection" (name + "_type")
        let numberInfo kind =
            getNumberKindName kind
            |> primitiveTypeInfo
        let nonGenericTypeInfo fullname =
            [| StringLiteral.AsExpr(fullname) |]
            |> libReflectionCall com ctx None "class"
        let resolveGenerics generics: Expression[] =
            generics |> Array.map (transformTypeInfo com ctx r genMap)
        let genericTypeInfo name genArgs =
            let resolved = resolveGenerics genArgs
            libReflectionCall com ctx None name resolved
        let genericEntity (fullname: string) generics =
            libReflectionCall com ctx None "class" [|
                StringLiteral.AsExpr(fullname)
                if not(Array.isEmpty generics) then
                    ArrayExpression.AsExpr(generics)
            |]
        match t with
        | Fable.Any -> primitiveTypeInfo "obj"
        | Fable.GenericParam name ->
            match Map.tryFind name genMap with
            | Some t -> t
            | None ->
                Replacements.genericTypeInfoError name |> addError com [] r
                NullLiteral.AsExpr()
        | Fable.Unit    -> primitiveTypeInfo "unit"
        | Fable.Boolean -> primitiveTypeInfo "bool"
        | Fable.Char    -> primitiveTypeInfo "char"
        | Fable.String  -> primitiveTypeInfo "string"
        | Fable.Enum entRef ->
            let ent = com.GetEntity(entRef)
            let mutable numberKind = Int32
            let cases =
                ent.FSharpFields |> Seq.choose (fun fi ->
                    // F# seems to include a field with this name in the underlying type
                    match fi.Name with
                    | "value__" ->
                        match fi.FieldType with
                        | Fable.Number kind -> numberKind <- kind
                        | _ -> ()
                        None
                    | name ->
                        let value = match fi.LiteralValue with Some v -> System.Convert.ToDouble v | None -> 0.
                        ArrayExpression.AsExpr([|StringLiteral.AsExpr(name); NumericLiteral.AsExpr(value)|]) |> Some)
                |> Seq.toArray
                |> ArrayExpression.AsExpr
            [|StringLiteral.AsExpr(entRef.FullName); numberInfo numberKind; cases |]
            |> libReflectionCall com ctx None "enum"
        | Fable.Number kind ->
            numberInfo kind
        | Fable.LambdaType(argType, returnType) ->
            genericTypeInfo "lambda" [|argType; returnType|]
        | Fable.DelegateType(argTypes, returnType) ->
            genericTypeInfo "delegate" ([|yield! argTypes; yield returnType|])
        | Fable.Tuple genArgs   -> genericTypeInfo "tuple" (List.toArray genArgs)
        | Fable.Option genArg   -> genericTypeInfo "option" [|genArg|]
        | Fable.Array genArg    -> genericTypeInfo "array" [|genArg|]
        | Fable.List genArg     -> genericTypeInfo "list" [|genArg|]
        | Fable.Regex           -> nonGenericTypeInfo Types.regex
        | Fable.MetaType        -> nonGenericTypeInfo Types.type_
        | Fable.AnonymousRecordType(fieldNames, genArgs) ->
            let genArgs = resolveGenerics (List.toArray genArgs)
            Array.zip fieldNames genArgs
            |> Array.map (fun (k, t) -> ArrayExpression.AsExpr[|StringLiteral.AsExpr(k); t|])
            |> libReflectionCall com ctx None "anonRecord"
        | Fable.DeclaredType(entRef, generics) ->
            let fullName = entRef.FullName
            match fullName, generics with
            | Replacements.BuiltinEntity kind ->
                match kind with
                | Replacements.BclGuid
                | Replacements.BclTimeSpan
                | Replacements.BclDateTime
                | Replacements.BclDateTimeOffset
                | Replacements.BclTimer
                | Replacements.BclInt64
                | Replacements.BclUInt64
                | Replacements.BclDecimal
                | Replacements.BclBigInt -> genericEntity fullName [||]
                | Replacements.BclHashSet gen
                | Replacements.FSharpSet gen ->
                    genericEntity fullName [|transformTypeInfo com ctx r genMap gen|]
                | Replacements.BclDictionary(key, value)
                | Replacements.BclKeyValuePair(key, value)
                | Replacements.FSharpMap(key, value) ->
                    genericEntity fullName [|
                        transformTypeInfo com ctx r genMap key
                        transformTypeInfo com ctx r genMap value
                    |]
                | Replacements.FSharpResult(ok, err) ->
                    let ent = com.GetEntity(entRef)
                    transformUnionReflectionInfo com ctx r ent [|
                        transformTypeInfo com ctx r genMap ok
                        transformTypeInfo com ctx r genMap err
                    |]
                | Replacements.FSharpChoice gen ->
                    let ent = com.GetEntity(entRef)
                    let gen = List.map (transformTypeInfo com ctx r genMap) gen
                    List.toArray gen |> transformUnionReflectionInfo com ctx r ent
                | Replacements.FSharpReference gen ->
                    let ent = com.GetEntity(entRef)
                    [|transformTypeInfo com ctx r genMap gen|]
                    |> transformRecordReflectionInfo com ctx r ent
            | _ ->
                let ent = com.GetEntity(entRef)
                let generics = generics |> List.map (transformTypeInfo com ctx r genMap) |> List.toArray
                /// Check if the entity is actually declared in JS code
                if ent.IsInterface
                    || FSharp2Fable.Util.isErasedOrStringEnumEntity ent
                    || FSharp2Fable.Util.isGlobalOrImportedEntity ent
                    || FSharp2Fable.Util.isReplacementCandidate ent then
                    genericEntity ent.FullName generics
                else
                    let reflectionMethodExpr = FSharp2Fable.Util.entityRefWithSuffix com ent Naming.reflectionSuffix
                    let callee = com.TransformAsExpr(ctx, reflectionMethodExpr)
                    CallExpression.AsExpr(callee, generics)

    let transformReflectionInfo com ctx r (ent: Fable.Entity) generics =
        if ent.IsFSharpRecord then
            transformRecordReflectionInfo com ctx r ent generics
        elif ent.IsFSharpUnion then
            transformUnionReflectionInfo com ctx r ent generics
        else
            let fullname = ent.FullName
            [|
                yield StringLiteral.AsExpr(fullname)
                match generics with
                | [||] -> yield Util.undefined None
                | generics -> yield ArrayExpression.AsExpr(generics)
                match tryJsConstructor com ctx ent with
                | Some cons -> yield cons
                | None -> ()
                match ent.BaseType with
                | Some d ->
                    let genMap =
                        Seq.zip ent.GenericParameters generics
                        |> Seq.map (fun (p, e) -> p.Name, e)
                        |> Map
                    yield Fable.DeclaredType(d.Entity, d.GenericArgs)
                          |> transformTypeInfo com ctx r genMap
                | None -> ()
            |]
            |> libReflectionCall com ctx r "class"

    let private ofString s = StringLiteral.AsExpr(s)
    let private ofArray babelExprs = ArrayExpression.AsExpr(List.toArray babelExprs)

    let transformTypeTest (com: IBabelCompiler) ctx range expr (typ: Fable.Type): Expression =
        let warnAndEvalToFalse msg =
            "Cannot type test (evals to false): " + msg
            |> addWarning com [] range
            BooleanLiteral.AsExpr(false)

        let jsTypeof (primitiveType: string) (Util.TransformExpr com ctx expr): Expression =
            let typeof = UnaryExpression.AsExpr(UnaryTypeof, expr)
            BinaryExpression.AsExpr(BinaryEqualStrict, typeof, StringLiteral.AsExpr(primitiveType), ?loc=range)

        let jsInstanceof consExpr (Util.TransformExpr com ctx expr): Expression =
            BinaryExpression.AsExpr(BinaryInstanceOf, expr, consExpr, ?loc=range)

        match typ with
        | Fable.Any -> BooleanLiteral.AsExpr(true)
        | Fable.Unit -> BinaryExpression.AsExpr(BinaryEqual, com.TransformAsExpr(ctx, expr), Util.undefined None, ?loc=range)
        | Fable.Boolean -> jsTypeof "boolean" expr
        | Fable.Char | Fable.String _ -> jsTypeof "string" expr
        | Fable.Number _ | Fable.Enum _ -> jsTypeof "number" expr
        | Fable.Regex -> jsInstanceof (Identifier.AsExpr("RegExp")) expr
        | Fable.LambdaType _ | Fable.DelegateType _ -> jsTypeof "function" expr
        | Fable.Array _ | Fable.Tuple _ ->
            libCall com ctx None "Util" "isArrayLike" [|com.TransformAsExpr(ctx, expr)|]
        | Fable.List _ ->
            jsInstanceof (libValue com ctx "Types" "List") expr
        | Fable.AnonymousRecordType _ ->
            warnAndEvalToFalse "anonymous records"
        | Fable.MetaType ->
            jsInstanceof (libValue com ctx "Reflection" "TypeInfo") expr
        | Fable.Option _ -> warnAndEvalToFalse "options" // TODO
        | Fable.GenericParam _ -> warnAndEvalToFalse "generic parameters"
        | Fable.DeclaredType (ent, genArgs) ->
            match ent.FullName with
            | Types.idisposable ->
                match expr with
                | MaybeCasted(ExprType(Fable.DeclaredType (ent2, _)))
                        when com.GetEntity(ent2) |> FSharp2Fable.Util.hasInterface Types.idisposable ->
                    BooleanLiteral.AsExpr(true)
                | _ -> libCall com ctx None "Util" "isDisposable" [|com.TransformAsExpr(ctx, expr)|]
            | Types.ienumerable ->
                [|com.TransformAsExpr(ctx, expr)|]
                |> libCall com ctx None "Util" "isIterable"
            | Types.array ->
                [|com.TransformAsExpr(ctx, expr)|]
                |> libCall com ctx None "Util" "isArrayLike"
            | Types.exception_ ->
                [|com.TransformAsExpr(ctx, expr)|]
                |> libCall com ctx None "Types" "isException"
            | _ ->
                let ent = com.GetEntity(ent)
                if ent.IsInterface then
                    warnAndEvalToFalse "interfaces"
                else
                    match tryJsConstructor com ctx ent with
                    | Some cons ->
                        if not(List.isEmpty genArgs) then
                            com.WarnOnlyOnce("Generic args are ignored in type testing", ?range=range)
                        jsInstanceof cons expr
                    | None ->
                        warnAndEvalToFalse ent.FullName

// TODO: I'm trying to tell apart the code to generate annotations, but it's not a very clear distinction
// as there are many dependencies from/to the Util module below
module Annotation =
    let getEntityGenParams (ent: Fable.Entity) =
        ent.GenericParameters
        |> Seq.map (fun x -> x.Name)
        |> Set.ofSeq

    let makeTypeParamDecl genParams =
        if (Set.isEmpty genParams) then
            None
        else
            genParams
            |> Set.toArray
            |> Array.map TypeParameter.Create
            |> TypeParameterDeclaration.Create |> Some

    let makeTypeParamInst genParams =
        if (Set.isEmpty genParams) then
            None
        else
            genParams
            |> Set.toArray
            |> Array.map (Identifier.Create >> GenericTypeAnnotation.AsTypeAnnotationInfo)
            |> TypeParameterInstantiation.Create |> Some

    let mergeTypeParamDecls (decl1: TypeParameterDeclaration option) (decl2: TypeParameterDeclaration option) =
        match decl1, decl2 with
        | Some d1, Some d2 ->
            Array.append
                (d1.Params |> Array.map (fun x -> x.Name))
                (d2.Params |> Array.map (fun x -> x.Name))
            |> Array.distinct
            |> Array.map TypeParameter.Create
            |> TypeParameterDeclaration.Create |> Some
        | Some _, None -> decl1
        | None, Some _ -> decl2
        | None, None -> None

    let getGenericTypeAnnotation _com _ctx name genParams =
        let typeParamInst = makeTypeParamInst genParams
        GenericTypeAnnotation.AsTypeAnnotationInfo(Identifier.Create(name), ?typeParameters=typeParamInst)
        |> TypeAnnotation.Create |> Some

    let typeAnnotation com ctx typ: TypeAnnotationInfo =
        match typ with
        | Fable.MetaType -> AnyTypeAnnotation
        | Fable.Any -> AnyTypeAnnotation
        | Fable.Unit -> VoidTypeAnnotation
        | Fable.Boolean -> BooleanTypeAnnotation
        | Fable.Char -> StringTypeAnnotation
        | Fable.String -> StringTypeAnnotation
        | Fable.Regex -> AnyTypeAnnotation
        | Fable.Number kind -> makeNumericTypeAnnotation com ctx kind
        | Fable.Enum _ent -> NumberTypeAnnotation
        | Fable.Option genArg -> makeOptionTypeAnnotation com ctx genArg
        | Fable.Tuple genArgs -> makeTupleTypeAnnotation com ctx genArgs
        | Fable.Array genArg -> makeArrayTypeAnnotation com ctx genArg
        | Fable.List genArg -> makeListTypeAnnotation com ctx genArg
        | Replacements.Builtin kind -> makeBuiltinTypeAnnotation com ctx kind
        | Fable.LambdaType _ -> Util.uncurryLambdaType typ ||> makeFunctionTypeAnnotation com ctx typ
        | Fable.DelegateType(argTypes, returnType) -> makeFunctionTypeAnnotation com ctx typ argTypes returnType
        | Fable.GenericParam name -> makeSimpleTypeAnnotation com ctx name
        | Fable.DeclaredType(ent, genArgs) ->
            makeEntityTypeAnnotation com ctx ent genArgs
        | Fable.AnonymousRecordType(fieldNames, genArgs) ->
            makeAnonymousRecordTypeAnnotation com ctx fieldNames genArgs

    let makeSimpleTypeAnnotation _com _ctx name =
        GenericTypeAnnotation.AsTypeAnnotationInfo(Identifier.Create(name))

    let makeGenTypeParamInst com ctx genArgs =
        match genArgs with
        | [] -> None
        | _  -> genArgs |> List.map (typeAnnotation com ctx)
                        |> List.toArray |> TypeParameterInstantiation.Create |> Some

    let makeGenericTypeAnnotation com ctx genArgs id =
        let typeParamInst = makeGenTypeParamInst com ctx genArgs
        GenericTypeAnnotation.AsTypeAnnotationInfo(id, ?typeParameters=typeParamInst)

    let makeNativeTypeAnnotation com ctx genArgs typeName =
        Identifier.Create(typeName)
        |> makeGenericTypeAnnotation com ctx genArgs

    let makeImportTypeId (com: IBabelCompiler) ctx moduleName typeName =
        let expr = com.GetImportExpr(ctx, typeName, getLibPath com moduleName, None)
        match expr with
        | Identifier(id) -> id
        | _ -> Identifier.Create(typeName)

    let makeImportTypeAnnotation com ctx genArgs moduleName typeName =
        let id = makeImportTypeId com ctx moduleName typeName
        makeGenericTypeAnnotation com ctx genArgs id

    let makeNumericTypeAnnotation com ctx kind =
        let typeName = getNumberKindName kind
        makeImportTypeAnnotation com ctx [] "Int32" typeName

    let makeOptionTypeAnnotation com ctx genArg =
        makeImportTypeAnnotation com ctx [genArg] "Option" "Option"

    let makeTupleTypeAnnotation com ctx genArgs =
        List.map (typeAnnotation com ctx) genArgs
        |> List.toArray |> TupleTypeAnnotation.AsTypeAnnotationInfo

    let makeArrayTypeAnnotation com ctx genArg =
        match genArg with
        | Fable.Number kind when com.Options.TypedArrays ->
            let name = getTypedArrayName com kind
            makeSimpleTypeAnnotation com ctx name
        | _ ->
            makeNativeTypeAnnotation com ctx [genArg] "Array"

    let makeListTypeAnnotation com ctx genArg =
        makeImportTypeAnnotation com ctx [genArg] "Types" "List"

    let makeUnionTypeAnnotation com ctx genArgs =
        List.map (typeAnnotation com ctx) genArgs
        |> List.toArray |> UnionTypeAnnotation.AsTypeAnnotationInfo

    let makeBuiltinTypeAnnotation com ctx kind =
        match kind with
        | Replacements.BclGuid -> StringTypeAnnotation
        | Replacements.BclTimeSpan -> NumberTypeAnnotation
        | Replacements.BclDateTime -> makeSimpleTypeAnnotation com ctx "Date"
        | Replacements.BclDateTimeOffset -> makeSimpleTypeAnnotation com ctx "Date"
        | Replacements.BclTimer -> makeImportTypeAnnotation com ctx [] "Timer" "Timer"
        | Replacements.BclInt64 -> makeImportTypeAnnotation com ctx [] "Long" "int64"
        | Replacements.BclUInt64 -> makeImportTypeAnnotation com ctx [] "Long" "uint64"
        | Replacements.BclDecimal -> makeImportTypeAnnotation com ctx [] "Decimal" "decimal"
        | Replacements.BclBigInt -> makeImportTypeAnnotation com ctx [] "BigInt/z" "BigInteger"
        | Replacements.BclHashSet key -> makeNativeTypeAnnotation com ctx [key] "Set"
        | Replacements.BclDictionary (key, value) -> makeNativeTypeAnnotation com ctx [key; value] "Map"
        | Replacements.BclKeyValuePair (key, value) -> makeTupleTypeAnnotation com ctx [key; value]
        | Replacements.FSharpSet key -> makeImportTypeAnnotation com ctx [key] "Set" "FSharpSet"
        | Replacements.FSharpMap (key, value) -> makeImportTypeAnnotation com ctx [key; value] "Map" "FSharpMap"
        | Replacements.FSharpResult (ok, err) -> makeImportTypeAnnotation com ctx [ok; err] "Fable.Core" "FSharpResult$2"
        | Replacements.FSharpChoice genArgs -> makeImportTypeAnnotation com ctx genArgs "Fable.Core" "FSharpChoice$2"
        | Replacements.FSharpReference genArg -> makeImportTypeAnnotation com ctx [genArg] "Types" "FSharpRef"

    let makeFunctionTypeAnnotation com ctx _typ argTypes returnType =
        let funcTypeParams =
            argTypes
            |> List.mapi (fun i argType ->
                FunctionTypeParam.Create(
                    Identifier.Create("arg" + (string i)),
                    typeAnnotation com ctx argType))
            |> List.toArray
        let genTypeParams = Util.getGenericTypeParams (argTypes @ [returnType])
        let newTypeParams = Set.difference genTypeParams ctx.ScopedTypeParams
        let ctx = { ctx with ScopedTypeParams = Set.union ctx.ScopedTypeParams newTypeParams }
        let returnType = typeAnnotation com ctx returnType
        let typeParamDecl = makeTypeParamDecl newTypeParams
        FunctionTypeAnnotation.AsTypeAnnotationInfo(funcTypeParams, returnType, ?typeParameters=typeParamDecl)

    let makeEntityTypeAnnotation com ctx (ent: Fable.EntityRef) genArgs =
        match ent.FullName with
        | Types.ienumerableGeneric ->
            makeNativeTypeAnnotation com ctx genArgs "IterableIterator"
        | Types.result ->
            makeUnionTypeAnnotation com ctx genArgs
        | entName when entName.StartsWith(Types.choiceNonGeneric) ->
            makeUnionTypeAnnotation com ctx genArgs
        | _ ->
            let ent = com.GetEntity(ent)
            if ent.IsInterface then
                AnyTypeAnnotation // TODO:
            else
                match Lib.tryJsConstructor com ctx ent with
                | Some entRef ->
                    match entRef with
                    | Literal(StringLiteral(str)) ->
                        match str.Value with
                        | "number" -> NumberTypeAnnotation
                        | "boolean" -> BooleanTypeAnnotation
                        | "string" -> StringTypeAnnotation
                        | _ -> AnyTypeAnnotation
                    | Identifier(id) ->
                        makeGenericTypeAnnotation com ctx genArgs id
                    // TODO: Resolve references to types in nested modules
                    | _ -> AnyTypeAnnotation
                | None -> AnyTypeAnnotation

    let makeAnonymousRecordTypeAnnotation _com _ctx _fieldNames _genArgs =
         AnyTypeAnnotation // TODO:

    let typedIdent (com: IBabelCompiler) ctx (id: Fable.Ident) =
<<<<<<< HEAD
        if com.Options.Language = TypeScript then
            let ta = typeAnnotation com ctx id.Type |> TypeAnnotation |> Some
=======
        if com.Options.Typescript then
            let ta = typeAnnotation com ctx id.Type |> TypeAnnotation.Create |> Some
>>>>>>> 6f2604ba
            let optional = None // match id.Type with | Fable.Option _ -> Some true | _ -> None
            Identifier.Create(id.Name, ?optional=optional, ?typeAnnotation=ta, ?loc=id.Range)
        else
            Identifier.Create(id.Name, ?loc=id.Range)

    let transformFunctionWithAnnotations (com: IBabelCompiler) ctx name (args: Fable.Ident list) (body: Fable.Expr) =
        if com.Options.Language = TypeScript then
            let argTypes = args |> List.map (fun id -> id.Type)
            let genTypeParams = Util.getGenericTypeParams (argTypes @ [body.Type])
            let newTypeParams = Set.difference genTypeParams ctx.ScopedTypeParams
            let ctx = { ctx with ScopedTypeParams = Set.union ctx.ScopedTypeParams newTypeParams }
            let args', body' = com.TransformFunction(ctx, name, args, body)
            let returnType = TypeAnnotation.Create(typeAnnotation com ctx body.Type) |> Some
            let typeParamDecl = makeTypeParamDecl newTypeParams
            args', body', returnType, typeParamDecl
        else
            let args', body' = com.TransformFunction(ctx, name, args, body)
            args', body', None, None


module Util =
    open Lib
    open Reflection
    open Annotation

    let (|TransformExpr|) (com: IBabelCompiler) ctx e =
        com.TransformAsExpr(ctx, e)

    let (|Function|_|) = function
        | Fable.Lambda(arg, body, _) -> Some([arg], body)
        | Fable.Delegate(args, body, _) -> Some(args, body)
        | _ -> None

    let (|Lets|_|) = function
        | Fable.Let(ident, value, body) -> Some([ident, value], body)
        | Fable.LetRec(bindings, body) -> Some(bindings, body)
        | _ -> None

    let discardUnitArg (args: Fable.Ident list) =
        match args with
        | [] -> []
        | [unitArg] when unitArg.Type = Fable.Unit -> []
        | [thisArg; unitArg] when thisArg.IsThisArgument && unitArg.Type = Fable.Unit -> [thisArg]
        | args -> args

    let getUniqueNameInRootScope (ctx: Context) name =
        let name = (name, Naming.NoMemberPart) ||> Naming.sanitizeIdent (fun name ->
            ctx.UsedNames.RootScope.Contains(name)
            || ctx.UsedNames.DeclarationScopes.Contains(name))
        ctx.UsedNames.RootScope.Add(name) |> ignore
        name

    let getUniqueNameInDeclarationScope (ctx: Context) name =
        let name = (name, Naming.NoMemberPart) ||> Naming.sanitizeIdent (fun name ->
            ctx.UsedNames.RootScope.Contains(name) || ctx.UsedNames.CurrentDeclarationScope.Contains(name))
        ctx.UsedNames.CurrentDeclarationScope.Add(name) |> ignore
        name

    type NamedTailCallOpportunity(_com: Compiler, ctx, name, args: Fable.Ident list) =
        // Capture the current argument values to prevent delayed references from getting corrupted,
        // for that we use block-scoped ES2015 variable declarations. See #681, #1859
        // TODO: Local unique ident names
        let argIds = discardUnitArg args |> List.map (fun arg ->
            getUniqueNameInDeclarationScope ctx (arg.Name + "_mut"))
        interface ITailCallOpportunity with
            member _.Label = name
            member _.Args = argIds
            member _.IsRecursiveRef(e) =
                match e with Fable.IdentExpr id -> name = id.Name | _ -> false

    let getDecisionTarget (ctx: Context) targetIndex =
        match List.tryItem targetIndex ctx.DecisionTargets with
        | None -> failwithf "Cannot find DecisionTree target %i" targetIndex
        | Some(idents, target) -> idents, target

    let rec isJsStatement ctx preferStatement (expr: Fable.Expr) =
        match expr with
        | Fable.Value _ | Fable.Import _  | Fable.IdentExpr _
        | Fable.Lambda _ | Fable.Delegate _ | Fable.ObjectExpr _
        | Fable.Call _ | Fable.CurriedApply _ | Fable.Curry _ | Fable.Operation _
        | Fable.Get _ | Fable.Test _ | Fable.TypeCast _ -> false

        | Fable.TryCatch _
        | Fable.Sequential _ | Fable.Let _ | Fable.LetRec _ | Fable.Set _
        | Fable.ForLoop _ | Fable.WhileLoop _ -> true

        | Fable.Emit(i,_,_) -> i.IsJsStatement

        | Fable.DecisionTreeSuccess(targetIndex,_, _) ->
            getDecisionTarget ctx targetIndex
            |> snd |> isJsStatement ctx preferStatement

        // Make it also statement if we have more than, say, 3 targets?
        // That would increase the chances to convert it into a switch
        | Fable.DecisionTree(_,targets) ->
            preferStatement
            || List.exists (snd >> (isJsStatement ctx false)) targets

        | Fable.IfThenElse(_,thenExpr,elseExpr,_) ->
            preferStatement || isJsStatement ctx false thenExpr || isJsStatement ctx false elseExpr

    let addErrorAndReturnNull (com: Compiler) (range: SourceLocation option) (error: string) =
        addError com [] range error
        NullLiteral.AsExpr()

    let ident (id: Fable.Ident) =
        Identifier.Create(id.Name, ?loc=id.Range)

    let identAsExpr (id: Fable.Ident) =
        Identifier.AsExpr(id.Name, ?loc=id.Range)

    let identAsPattern (id: Fable.Ident) =
        Identifier.AsPattern(id.Name, ?loc=id.Range)

    let thisExpr =
        ThisExpression.AsExpr()

    let ofInt i =
        NumericLiteral.AsExpr(float i)

    let ofString s =
       StringLiteral.AsExpr(s)

    let memberFromName (memberName: string): Expression * bool =
        match memberName with
        | "ToString" -> Identifier.AsExpr("toString"), false
        | n when n.StartsWith("Symbol.") ->
            MemberExpression.AsExpr(Identifier.AsExpr("Symbol"), Identifier.AsExpr(n.[7..]), false), true
        | n when Naming.hasIdentForbiddenChars n -> StringLiteral.AsExpr(n), true
        | n -> Identifier.AsExpr(n), false

    let memberFromExpr (com: IBabelCompiler) ctx memberExpr: Expression * bool =
        match memberExpr with
        | Fable.Value(Fable.StringConstant name, _) -> memberFromName name
        | e -> com.TransformAsExpr(ctx, e), true

    let get r left memberName =
        let expr, computed = memberFromName memberName
        MemberExpression.AsExpr(left, expr, computed, ?loc=r)

    let getExpr r (object: Expression) (expr: Expression) =
        let expr, computed =
            match expr with
            | Literal(StringLiteral(e)) -> memberFromName e.Value
            | e -> e, true
        MemberExpression.AsExpr(object, expr, computed, ?loc=r)

    let rec getParts (parts: string list) (expr: Expression) =
        match parts with
        | [] -> expr
        | m::ms -> get None expr m |> getParts ms

    let makeList com ctx r headAndTail =
        match headAndTail with
        | None -> [||]
        | Some(TransformExpr com ctx head, TransformExpr com ctx tail) -> [|head; tail|]
        |> libConsCall com ctx r "Types" "List"

    let makeArray (com: IBabelCompiler) ctx exprs =
        List.mapToArray (fun e -> com.TransformAsExpr(ctx, e)) exprs
        |> ArrayExpression.AsExpr

    let makeTypedArray (com: IBabelCompiler) ctx t (args: Fable.Expr list) =
        match t with
        | Fable.Number kind when com.Options.TypedArrays ->
            let jsName = getTypedArrayName com kind
            let args = [|makeArray com ctx args|]
            NewExpression.AsExpr(Identifier.AsExpr(jsName), args)
        | _ -> makeArray com ctx args

    let makeTypedAllocatedFrom (com: IBabelCompiler) ctx typ (fableExpr: Fable.Expr) =
        let getArrayCons t =
            match t with
            | Fable.Number kind when com.Options.TypedArrays ->
                getTypedArrayName com kind |> Identifier.AsExpr
            | _ -> Identifier.AsExpr("Array")

        match fableExpr with
        | ExprType(Fable.Number _) ->
            let cons = getArrayCons typ
            let expr = com.TransformAsExpr(ctx, fableExpr)
            NewExpression.AsExpr(cons, [|expr|])
        | Replacements.ArrayOrListLiteral(exprs, _) ->
            makeTypedArray com ctx typ exprs
        | _ ->
            let cons = getArrayCons typ
            let expr = com.TransformAsExpr(ctx, fableExpr)
            CallExpression.AsExpr(get None cons "from", [|expr|])

    let makeStringArray strings =
        strings
        |> List.mapToArray (fun x -> StringLiteral.AsExpr(x))
        |> ArrayExpression.AsExpr

    let makeJsObject pairs =
        pairs |> Seq.map (fun (name, value) ->
            let prop, computed = memberFromName name
            ObjectProperty.AsObjectMember(prop, value, computed_=computed))
        |> Seq.toArray
        |> ObjectExpression.AsExpr

    let assign range left right =
        AssignmentExpression.AsExpr(AssignEqual, left, right, ?loc=range)

    /// Immediately Invoked Function Expression
    let iife (com: IBabelCompiler) ctx (expr: Fable.Expr) =
        let _, body = com.TransformFunction(ctx, None, [], expr)
        // Use an arrow function in case we need to capture `this`
        CallExpression.AsExpr(ArrowFunctionExpression.AsExpr([||], body), [||])

    let multiVarDeclaration kind (variables: (Identifier * Expression option) list) =
        let varDeclarators =
            // TODO: Log error if there're duplicated non-empty var declarations
            variables
            |> List.distinctBy (fun (id, _value) -> id.Name)
            |> List.mapToArray (fun (id, value) ->
                VariableDeclarator.Create(id |> IdentifierPattern, ?init=value))
        VariableDeclaration.AsStatement(kind, varDeclarators)

    let varDeclaration (var: Pattern) (isMutable: bool) value =
        let kind = if isMutable then Let else Const
        VariableDeclaration.Create(var, value, kind)

    let restElement (var: Pattern) =
        RestElement.AsPattern(var)

    let callSuper (args: Expression list) =
        CallExpression.AsExpr(Super.AsExpr(), List.toArray args)

    let callSuperAsStatement (args: Expression list) =
        ExpressionStatement.AsStatement(callSuper args)

    let makeClassConstructor args body =
        ClassMethod.AsClassMember(ClassImplicitConstructor, Identifier.AsExpr("constructor"), args, body)

    let callFunction r funcExpr (args: Expression list) =
        CallExpression.AsExpr(funcExpr, List.toArray args, ?loc=r)

    let callFunctionWithThisContext r funcExpr (args: Expression list) =
        let args = (Identifier.AsExpr("this"))::args |> List.toArray
        CallExpression.AsExpr(get None funcExpr "call", args, ?loc=r)

    let emitExpression range (txt: string) args =
        EmitExpression.AsExpr(txt, List.toArray args, ?loc=range)

    let undefined range =
//        Undefined(?loc=range) :> Expression
        UnaryExpression.AsExpr(UnaryVoid, NumericLiteral.AsExpr(0.), ?loc=range)

    let getGenericTypeParams (types: Fable.Type list) =
        let rec getGenParams = function
            | Fable.GenericParam name -> [name]
            | t -> t.Generics |> List.collect getGenParams
        types
        |> List.collect getGenParams
        |> Set.ofList

    let uncurryLambdaType t =
        let rec uncurryLambdaArgs acc = function
            | Fable.LambdaType(paramType, returnType) ->
                uncurryLambdaArgs (paramType::acc) returnType
            | t -> List.rev acc, t
        uncurryLambdaArgs [] t

    type MemberKind =
        | ClassConstructor
        | NonAttached of funcName: string
        | Attached of isStatic: bool

    let getMemberArgsAndBody (com: IBabelCompiler) ctx kind hasSpread (args: Fable.Ident list) (body: Fable.Expr) =
        let funcName, genTypeParams, args, body =
            match kind, args with
            | Attached(isStatic=false), (thisArg::args) ->
                let genTypeParams = Set.difference (getGenericTypeParams [thisArg.Type]) ctx.ScopedTypeParams
                let body =
                    // TODO: If ident is not captured maybe we can just replace it with "this"
                    if FableTransforms.isIdentUsed thisArg.Name body then
                        let thisKeyword = Fable.IdentExpr { thisArg with Name = "this" }
                        Fable.Let(thisArg, thisKeyword, body)
                    else body
                None, genTypeParams, args, body
            | Attached(isStatic=true), _
            | ClassConstructor, _ -> None, ctx.ScopedTypeParams, args, body
            | NonAttached funcName, _ -> Some funcName, Set.empty, args, body
            | _ -> None, Set.empty, args, body

        let ctx = { ctx with ScopedTypeParams = Set.union ctx.ScopedTypeParams genTypeParams }
        let args, body, returnType, typeParamDecl = transformFunctionWithAnnotations com ctx funcName args body

        let typeParamDecl =
            if com.Options.Language = TypeScript then
                makeTypeParamDecl genTypeParams |> mergeTypeParamDecls typeParamDecl
            else typeParamDecl

        let args =
            let len = Array.length args
            if not hasSpread || len = 0 then args
            else [|
                if len > 1 then
                    yield! args.[..len-2]
                yield restElement args.[len-1]
            |]

        args, body, returnType, typeParamDecl

    let getUnionCaseName (uci: Fable.UnionCase) =
        match uci.CompiledName with Some cname -> cname | None -> uci.Name

    let getUnionExprTag r expr =
        getExpr r expr (StringLiteral.AsExpr("tag"))

    /// Wrap int expressions with `| 0` to help optimization of JS VMs
    let wrapIntExpression typ (e: Expression) =
        match e, typ with
        | Literal(NumericLiteral(_)), _ -> e
        // TODO: Unsigned ints seem to cause problems, should we check only Int32 here?
        | _, Fable.Number(Int8 | Int16 | Int32)
        | _, Fable.Enum _ ->
            BinaryExpression.AsExpr(BinaryOrBitwise, e, NumericLiteral.AsExpr(0.))
        | _ -> e

    let wrapExprInBlockWithReturn e =
        BlockStatement.Create([|ReturnStatement.AsStatement(e)|])

    let makeArrowFunctionExpression _name (args, (body: BlockStatement), returnType, typeParamDecl): Expression =
        ArrowFunctionExpression.AsExpr(args, body, ?returnType=returnType, ?typeParameters=typeParamDecl)

    let makeFunctionExpression name (args, (body: Expression), returnType, typeParamDecl): Expression =
        let id = name |> Option.map Identifier.Create
        let body = wrapExprInBlockWithReturn body
        FunctionExpression.AsExpr(args, body, ?id=id, ?returnType=returnType, ?typeParameters=typeParamDecl)

    let optimizeTailCall (com: IBabelCompiler) (ctx: Context) range (tc: ITailCallOpportunity) args =
        let rec checkCrossRefs tempVars allArgs = function
            | [] -> tempVars
            | (argId, _arg)::rest ->
                let found = allArgs |> List.exists (FableTransforms.deepExists (function
                    | Fable.IdentExpr i -> argId = i.Name
                    | _ -> false))
                let tempVars =
                    if found then
                        let tempVarName = getUniqueNameInDeclarationScope ctx (argId + "_tmp")
                        Map.add argId tempVarName tempVars
                    else tempVars
                checkCrossRefs tempVars allArgs rest
        ctx.OptimizeTailCall()
        let zippedArgs = List.zip tc.Args args
        let tempVars = checkCrossRefs Map.empty args zippedArgs
        let tempVarReplacements = tempVars |> Map.map (fun _ v -> makeIdentExpr v)
        [|
            // First declare temp variables
            for (KeyValue(argId, tempVar)) in tempVars do
                yield varDeclaration (Identifier.AsPattern(tempVar)) false (Identifier.AsExpr(argId)) |> VariableDeclaration |> Declaration
            // Then assign argument expressions to the original argument identifiers
            // See https://github.com/fable-compiler/Fable/issues/1368#issuecomment-434142713
            for (argId, arg) in zippedArgs do
                let arg = FableTransforms.replaceValues tempVarReplacements arg
                let arg = com.TransformAsExpr(ctx, arg)
                yield assign None (Identifier.AsExpr(argId)) arg |> ExpressionStatement.AsStatement
            yield ContinueStatement.AsStatement(Identifier.Create(tc.Label), ?loc=range)
        |]

    let transformImport (com: IBabelCompiler) ctx r (selector: string) (path: string) =
        let selector, parts =
            let parts = Array.toList(selector.Split('.'))
            parts.Head, parts.Tail
        com.GetImportExpr(ctx, selector, path, r)
        |> getParts parts

    let transformCast (com: IBabelCompiler) (ctx: Context) t tag e: Expression =
        // HACK: Try to optimize some patterns after FableTransforms
        let optimized =
            match tag with
            | Some (Naming.StartsWith "optimizable:" optimization) ->
                match optimization, e with
                | "array", Fable.Call(_,info,_,_) ->
                    match info.Args with
                    | [Replacements.ArrayOrListLiteral(vals,_)] -> Fable.Value(Fable.NewArray(vals, Fable.Any), e.Range) |> Some
                    | _ -> None
                | "pojo", Fable.Call(_,info,_,_) ->
                    match info.Args with
                    | keyValueList::caseRule::_ -> Replacements.makePojo com (Some caseRule) keyValueList
                    | keyValueList::_ -> Replacements.makePojo com None keyValueList
                    | _ -> None
                | _ -> None
            | _ -> None

        match optimized, t with
        | Some e, _ -> com.TransformAsExpr(ctx, e)
        // Optimization for (numeric) array or list literals casted to seq
        // Done at the very end of the compile pipeline to get more opportunities
        // of matching cast and literal expressions after resolving pipes, inlining...
        | None, Fable.DeclaredType(ent,[_]) ->
            match ent.FullName, e with
            | Types.ienumerableGeneric, Replacements.ArrayOrListLiteral(exprs, _) ->
                makeArray com ctx exprs
            | _ -> com.TransformAsExpr(ctx, e)
        | _ -> com.TransformAsExpr(ctx, e)

    let transformCurry (com: IBabelCompiler) (ctx: Context) _r expr arity: Expression =
        com.TransformAsExpr(ctx, Replacements.curryExprAtRuntime com arity expr)

    let transformValue (com: IBabelCompiler) (ctx: Context) r value: Expression =
        match value with
        | Fable.BaseValue(None,_) -> Super.AsExpr()
        | Fable.BaseValue(Some boundIdent,_) -> identAsExpr boundIdent
        | Fable.ThisValue _ -> ThisExpression.AsExpr()
        | Fable.TypeInfo t -> transformTypeInfo com ctx r Map.empty t
        | Fable.Null _t ->
            // if com.Options.typescript
            //     let ta = typeAnnotation com ctx t |> TypeAnnotation |> Some
            //     upcast Identifier("null", ?typeAnnotation=ta, ?loc=r)
            // else
                NullLiteral.AsExpr(?loc=r)
        | Fable.UnitConstant -> undefined r
        | Fable.BoolConstant x -> BooleanLiteral.AsExpr(x, ?loc=r)
        | Fable.CharConstant x -> StringLiteral.AsExpr(string x, ?loc=r)
        | Fable.StringConstant x -> StringLiteral.AsExpr(x, ?loc=r)
        | Fable.NumberConstant (x,_) -> NumericLiteral.AsExpr(x, ?loc=r)
        | Fable.RegexConstant (source, flags) -> RegExpLiteral.AsExpr(source, flags, ?loc=r)
        | Fable.NewArray (values, typ) -> makeTypedArray com ctx typ values
        | Fable.NewArrayFrom (size, typ) -> makeTypedAllocatedFrom com ctx typ size
        | Fable.NewTuple vals -> makeArray com ctx vals
        | Fable.NewList (headAndTail, _) when List.contains "FABLE_LIBRARY" com.Options.Define ->
            makeList com ctx r headAndTail
        // Optimization for bundle size: compile list literals as List.ofArray
        | Fable.NewList (headAndTail, _) ->
            let rec getItems acc = function
                | None -> List.rev acc, None
                | Some(head, Fable.Value(Fable.NewList(tail, _),_)) -> getItems (head::acc) tail
                | Some(head, tail) -> List.rev (head::acc), Some tail
            match getItems [] headAndTail with
            | [], None ->
                libCall com ctx r "List" "empty" [||]
            | [TransformExpr com ctx expr], None ->
                libCall com ctx r "List" "singleton" [|expr|]
            | exprs, None ->
                [|makeArray com ctx exprs|]
                |> libCall com ctx r "List" "ofArray"
            | [TransformExpr com ctx head], Some(TransformExpr com ctx tail) ->
                libCall com ctx r "List" "cons" [|head; tail|]
            | exprs, Some(TransformExpr com ctx tail) ->
                [|makeArray com ctx exprs; tail|]
                |> libCall com ctx r "List" "ofArrayWithTail"
        | Fable.NewOption (value, t) ->
            match value with
            | Some (TransformExpr com ctx e) ->
                if mustWrapOption t
                then libCall com ctx r "Option" "some" [|e|]
                else e
            | None -> undefined r
        | Fable.EnumConstant(x,_) ->
            com.TransformAsExpr(ctx, x)
        | Fable.NewRecord(values, ent, genArgs) ->
            let values = List.mapToArray (fun x -> com.TransformAsExpr(ctx, x)) values
            let consRef = com.GetEntity(ent) |> jsConstructor com ctx
            let typeParamInst =
                if com.Options.Language = TypeScript && (ent.FullName = Types.reference)
                then makeGenTypeParamInst com ctx genArgs
                else None
            NewExpression.AsExpr(consRef, values, ?typeArguments=typeParamInst, ?loc=r)
        | Fable.NewAnonymousRecord(values, fieldNames, _genArgs) ->
            let values = List.mapToArray (fun x -> com.TransformAsExpr(ctx, x)) values
            Array.zip fieldNames values
            |> makeJsObject
        | Fable.NewUnion(values, tag, ent, genArgs) ->
            let consRef = com.GetEntity(ent) |> jsConstructor com ctx
            let values = List.map (fun x -> com.TransformAsExpr(ctx, x)) values
            let typeParamInst =
                if com.Options.Language = TypeScript
                then makeGenTypeParamInst com ctx genArgs
                else None
            // let caseName = ent.UnionCases |> List.item tag |> getUnionCaseName |> ofString
            let values = (ofInt tag)::values |> List.toArray
            NewExpression.AsExpr(consRef, values, ?typeArguments=typeParamInst, ?loc=r)

    let enumerator2iterator com ctx =
        let enumerator = CallExpression.AsExpr(get None (Identifier.AsExpr("this")) "GetEnumerator", [||])
        BlockStatement.Create([|ReturnStatement.AsStatement(libCall com ctx None "Seq" "toIterator" [|enumerator|])|])

    let extractBaseExprFromBaseCall (com: IBabelCompiler) (ctx: Context) (baseType: Fable.DeclaredType option) baseCall =
        match baseCall, baseType with
        | Some (Fable.Call(baseRef, info, _, _)), _ ->
            let baseExpr =
                match baseRef with
                | Fable.IdentExpr id -> typedIdent com ctx id |> Identifier
                | _ -> transformAsExpr com ctx baseRef
            let args = transformCallArgs com ctx info.HasSpread info.Args
            Some (baseExpr, args)
        | Some (Fable.Value _), Some baseType ->
            // let baseEnt = com.GetEntity(baseType.Entity)
            // let entityName = FSharp2Fable.Helpers.getEntityDeclarationName com baseType.Entity
            // let entityType = FSharp2Fable.Util.getEntityType baseEnt
            // let baseRefId = makeTypedIdent entityType entityName
            // let baseExpr = (baseRefId |> typedIdent com ctx) :> Expression
            // Some (baseExpr, []) // default base constructor
            let range = baseCall |> Option.bind (fun x -> x.Range)
            sprintf "Ignoring base call for %s" baseType.Entity.FullName |> addWarning com [] range
            None
        | Some _, _ ->
            let range = baseCall |> Option.bind (fun x -> x.Range)
            "Unexpected base call expression, please report" |> addError com [] range
            None
        | None, _ ->
            None

    let transformObjectExpr (com: IBabelCompiler) ctx (members: Fable.MemberDecl list) baseCall: Expression =
        let compileAsClass =
            Option.isSome baseCall || members |> List.exists (fun m ->
                // Optimization: Object literals with getters and setters are very slow in V8
                // so use a class expression instead. See https://github.com/fable-compiler/Fable/pull/2165#issuecomment-695835444
                m.Info.IsSetter || (m.Info.IsGetter && canHaveSideEffects m.Body))

        let makeMethod kind prop computed hasSpread args body =
            let args, body, returnType, typeParamDecl =
                getMemberArgsAndBody com ctx (Attached(isStatic=false)) hasSpread args body
            ObjectMethod.AsObjectMember(kind, prop, args, body, computed_=computed,
                ?returnType=returnType, ?typeParameters=typeParamDecl)

        let members =
            members |> List.collect (fun memb ->
                let info = memb.Info
                let prop, computed = memberFromName memb.Name
                // If compileAsClass is false, it means getters don't have side effects
                // and can be compiled as object fields (see condition above)
                if info.IsValue || (not compileAsClass && info.IsGetter) then
                    [ObjectProperty.AsObjectMember(prop, com.TransformAsExpr(ctx, memb.Body), computed_=computed)]
                elif info.IsGetter then
                    [makeMethod ObjectGetter prop computed false memb.Args memb.Body]
                elif info.IsSetter then
                    [makeMethod ObjectSetter prop computed false memb.Args memb.Body]
                elif info.IsEnumerator then
                    let method = makeMethod ObjectMeth prop computed info.HasSpread memb.Args memb.Body
                    let iterator =
                        let prop, computed = memberFromName "Symbol.iterator"
                        let body = enumerator2iterator com ctx
                        ObjectMethod.AsObjectMember(ObjectMeth, prop, [||], body, computed_=computed)
                    [method; iterator]
                else
                    [makeMethod ObjectMeth prop computed info.HasSpread memb.Args memb.Body]
            )

        if not compileAsClass then
            ObjectExpression.AsExpr(List.toArray  members)
        else
            let classMembers =
                members |> List.choose (function
                    | ObjectProperty(m) ->
                        ClassProperty.AsClassMember(m.Key, m.Value, computed_=m.Computed) |> Some
                    | ObjectMethod(m) ->
                        let kind =
                            match m.Kind with
                            | "get" -> ClassGetter
                            | "set" -> ClassSetter
                            | _ -> ClassFunction
                        ClassMethod.AsClassMember(kind, m.Key, m.Params, m.Body, computed_=m.Computed,
                            ?returnType=m.ReturnType, ?typeParameters=m.TypeParameters) |> Some)

            let baseExpr, classMembers =
                baseCall
                |> extractBaseExprFromBaseCall com ctx None
                |> Option.map (fun (baseExpr, baseArgs) ->
                    let consBody = BlockStatement.Create([|callSuperAsStatement baseArgs|])
                    let cons = makeClassConstructor [||]  consBody
                    Some baseExpr, cons::classMembers
                )
                |> Option.defaultValue (None, classMembers)

            let classBody = ClassBody.Create(List.toArray classMembers)
            let classExpr = ClassExpression.AsExpr(classBody, ?superClass=baseExpr)
            NewExpression.AsExpr(classExpr, [||])

    let transformCallArgs (com: IBabelCompiler) ctx hasSpread args =
        match args with
        | []
        | [MaybeCasted(Fable.Value(Fable.UnitConstant,_))] -> []
        | args when hasSpread ->
            match List.rev args with
            | [] -> []
            | (Replacements.ArrayOrListLiteral(spreadArgs,_))::rest ->
                let rest = List.rev rest |> List.map (fun e -> com.TransformAsExpr(ctx, e))
                rest @ (List.map (fun e -> com.TransformAsExpr(ctx, e)) spreadArgs)
            | last::rest ->
                let rest = List.rev rest |> List.map (fun e -> com.TransformAsExpr(ctx, e))
                rest @ [SpreadElement.AsExpr(com.TransformAsExpr(ctx, last))]
        | args -> List.map (fun e -> com.TransformAsExpr(ctx, e)) args

    let resolveExpr t strategy babelExpr: Statement =
        match strategy with
        | None | Some ReturnUnit -> ExpressionStatement.AsStatement(babelExpr)
        // TODO: Where to put these int wrappings? Add them also for function arguments?
        | Some Return -> ReturnStatement.AsStatement(wrapIntExpression t babelExpr)
        | Some(Assign left) -> ExpressionStatement.AsStatement(assign None left babelExpr)
        | Some(Target left) -> ExpressionStatement.AsStatement(assign None (left |> Identifier) babelExpr)

    let transformOperation com ctx range opKind: Expression =
        match opKind with
        | Fable.Unary(op, TransformExpr com ctx expr) ->
            UnaryExpression.AsExpr(op, expr, ?loc=range)

        | Fable.Binary(op, TransformExpr com ctx left, TransformExpr com ctx right) ->
            BinaryExpression.AsExpr(op, left, right, ?loc=range)

        | Fable.Logical(op, TransformExpr com ctx left, TransformExpr com ctx right) ->
            LogicalExpression.AsExpr(op, left, right, ?loc=range)

    let transformEmit (com: IBabelCompiler) ctx range (info: Fable.EmitInfo) =
        let macro = info.Macro
        let info = info.CallInfo
        let thisArg = info.ThisArg |> Option.map (fun e -> com.TransformAsExpr(ctx, e)) |> Option.toList
        transformCallArgs com ctx info.HasSpread info.Args
        |> List.append thisArg
        |> emitExpression range macro

    let transformCall (com: IBabelCompiler) ctx range callee (callInfo: Fable.CallInfo) =
        let callee = com.TransformAsExpr(ctx, callee)
        let args = transformCallArgs com ctx callInfo.HasSpread callInfo.Args
        match callInfo.ThisArg with
        | Some(TransformExpr com ctx thisArg) -> callFunction range callee (thisArg::args)
        | None when callInfo.IsJsConstructor -> NewExpression.AsExpr(callee, List.toArray args, ?loc=range)
        | None -> callFunction range callee args

    let transformCurriedApply com ctx range (TransformExpr com ctx applied) args =
        match transformCallArgs com ctx false args with
        | [] -> callFunction range applied []
        | args -> (applied, args) ||> List.fold (fun e arg -> callFunction range e [arg])

    let transformCallAsStatements com ctx range t returnStrategy callee callInfo =
        let argsLen (i: Fable.CallInfo) =
            List.length i.Args + (if Option.isSome i.ThisArg then 1 else 0)
        // Warn when there's a recursive call that couldn't be optimized?
        match returnStrategy, ctx.TailCallOpportunity with
        | Some(Return|ReturnUnit), Some tc when tc.IsRecursiveRef(callee)
                                            && argsLen callInfo = List.length tc.Args ->
            let args =
                match callInfo.ThisArg with
                | Some thisArg -> thisArg::callInfo.Args
                | None -> callInfo.Args
            optimizeTailCall com ctx range tc args
        | _ ->
            [|transformCall com ctx range callee callInfo |> resolveExpr t returnStrategy|]

    let transformCurriedApplyAsStatements com ctx range t returnStrategy callee args =
        // Warn when there's a recursive call that couldn't be optimized?
        match returnStrategy, ctx.TailCallOpportunity with
        | Some(Return|ReturnUnit), Some tc when tc.IsRecursiveRef(callee)
                                            && List.sameLength args tc.Args ->
            optimizeTailCall com ctx range tc args
        | _ ->
            [|transformCurriedApply com ctx range callee args |> resolveExpr t returnStrategy|]

    // When expecting a block, it's usually not necessary to wrap it
    // in a lambda to isolate its variable context
    let transformBlock (com: IBabelCompiler) ctx ret expr: BlockStatement =
        com.TransformAsStatements(ctx, ret, expr) |> BlockStatement.Create

    let transformTryCatch com ctx r returnStrategy (body, catch, finalizer) =
        // try .. catch statements cannot be tail call optimized
        let ctx = { ctx with TailCallOpportunity = None }
        let handler =
            catch |> Option.map (fun (param, body) ->
                CatchClause.Create(identAsPattern param, transformBlock com ctx returnStrategy body))
        let finalizer =
            finalizer |> Option.map (transformBlock com ctx None)
        [|TryStatement.AsStatement(transformBlock com ctx returnStrategy body,
            ?handler=handler, ?finalizer=finalizer, ?loc=r)|]

    let rec transformIfStatement (com: IBabelCompiler) ctx r ret guardExpr thenStmnt elseStmnt =
        match com.TransformAsExpr(ctx, guardExpr) with
        | Literal(BooleanLiteral(b)) when b.Value ->
            com.TransformAsStatements(ctx, ret, thenStmnt)
        | Literal(BooleanLiteral(b)) when not b.Value ->
            com.TransformAsStatements(ctx, ret, elseStmnt)
        | guardExpr ->
            let thenStmnt = transformBlock com ctx ret thenStmnt
            match com.TransformAsStatements(ctx, ret, elseStmnt) with
            | [||] -> IfStatement.AsStatement(guardExpr, thenStmnt, ?loc=r)
            | [|elseStmnt|] -> IfStatement.AsStatement(guardExpr, thenStmnt, elseStmnt, ?loc=r)
            | statements -> IfStatement.AsStatement(guardExpr, thenStmnt, BlockStatement.AsStatement(statements), ?loc=r)
            |> Array.singleton

    let transformGet (com: IBabelCompiler) ctx range typ fableExpr (getKind: Fable.GetKind) =
        match getKind with
        | Fable.ByKey key ->
            let fableExpr =
                match fableExpr with
                // If we're accessing a virtual member with default implementation (see #701)
                // from base class, we can use `super` in JS so we don't need the bound this arg
                | Fable.Value(Fable.BaseValue(_,t), r) -> Fable.Value(Fable.BaseValue(None, t), r)
                | _ -> fableExpr
            let expr = com.TransformAsExpr(ctx, fableExpr)
            match key with
            | Fable.ExprKey(TransformExpr com ctx prop) -> getExpr range expr prop
            | Fable.FieldKey field -> get range expr field.Name

        | Fable.ListHead ->
            get range (com.TransformAsExpr(ctx, fableExpr)) "head"

        | Fable.ListTail ->
            get range (com.TransformAsExpr(ctx, fableExpr)) "tail"

        | Fable.TupleIndex index ->
            match fableExpr with
            // TODO: Check the erased expressions don't have side effects?
            | Fable.Value(Fable.NewTuple exprs, _) ->
                com.TransformAsExpr(ctx, List.item index exprs)
            | TransformExpr com ctx expr -> getExpr range expr (ofInt index)

        | Fable.OptionValue ->
            let expr = com.TransformAsExpr(ctx, fableExpr)
            if mustWrapOption typ || com.Options.Language = TypeScript
            then libCall com ctx None "Option" "value" [|expr|]
            else expr

        | Fable.UnionTag ->
            com.TransformAsExpr(ctx, fableExpr) |> getUnionExprTag range

        | Fable.UnionField(idx, _) ->
            let expr = com.TransformAsExpr(ctx, fableExpr)
            getExpr range (getExpr None expr (StringLiteral.AsExpr("fields"))) (ofInt idx)

    let transformSet (com: IBabelCompiler) ctx range var (value: Fable.Expr) setKind =
        let var = com.TransformAsExpr(ctx, var)
        let value = com.TransformAsExpr(ctx, value) |> wrapIntExpression value.Type
        let var =
            match setKind with
            | None -> var
            | Some(Fable.FieldKey fi) -> get None var fi.Name
            | Some(Fable.ExprKey(TransformExpr com ctx e)) -> getExpr None var e
        assign range var value

    let transformBindingExprBody (com: IBabelCompiler) (ctx: Context) (var: Fable.Ident) (value: Fable.Expr) =
        match value with
        | Function(args, body) ->
            let name = Some var.Name
            transformFunctionWithAnnotations com ctx name args body
            |> makeArrowFunctionExpression name
        | _ ->
            com.TransformAsExpr(ctx, value) |> wrapIntExpression value.Type

    let transformBindingAsExpr (com: IBabelCompiler) ctx (var: Fable.Ident) (value: Fable.Expr) =
        transformBindingExprBody com ctx var value
        |> assign None (identAsExpr var)

    let transformBindingAsStatements (com: IBabelCompiler) ctx (var: Fable.Ident) (value: Fable.Expr) =
        if isJsStatement ctx false value then
            let varPattern, varExpr = identAsPattern var, identAsExpr var
            let decl = VariableDeclaration.AsStatement(varPattern)
            let body = com.TransformAsStatements(ctx, Some(Assign varExpr), value)
            Array.append [|decl|] body
        else
            let value = transformBindingExprBody com ctx var value
            let decl = varDeclaration (identAsPattern var) var.IsMutable value |> VariableDeclaration |> Declaration
            [|decl|]

    let transformTest (com: IBabelCompiler) ctx range kind expr: Expression =
        match kind with
        | Fable.TypeTest t ->
            transformTypeTest com ctx range expr t
        | Fable.OptionTest nonEmpty ->
            let op = if nonEmpty then BinaryUnequal else BinaryEqual
            BinaryExpression.AsExpr(op, com.TransformAsExpr(ctx, expr), NullLiteral.AsExpr(), ?loc=range)
        | Fable.ListTest nonEmpty ->
            let expr = com.TransformAsExpr(ctx, expr)
            let op = if nonEmpty then BinaryUnequal else BinaryEqual
            BinaryExpression.AsExpr(op, get None expr "tail", NullLiteral.AsExpr(), ?loc=range)
        | Fable.UnionCaseTest tag ->
            let expected = ofInt tag
            let actual = com.TransformAsExpr(ctx, expr) |> getUnionExprTag None
            BinaryExpression.AsExpr(BinaryEqualStrict, actual, expected, ?loc=range)

    let transformSwitch (com: IBabelCompiler) ctx useBlocks returnStrategy evalExpr cases defaultCase: Statement =
        let consequent caseBody =
            if useBlocks then [|BlockStatement.AsStatement(caseBody)|] else caseBody
        let cases =
            cases |> List.collect (fun (guards, expr) ->
                // Remove empty branches
                match returnStrategy, expr, guards with
                | None, Fable.Value(Fable.UnitConstant,_), _
                | _, _, [] -> []
                | _, _, guards ->
                    let guards, lastGuard = List.splitLast guards
                    let guards = guards |> List.map (fun e -> SwitchCase.Create([||], com.TransformAsExpr(ctx, e)))
                    let caseBody = com.TransformAsStatements(ctx, returnStrategy, expr)
                    let caseBody =
                        match returnStrategy with
                        | Some Return -> caseBody
                        | _ -> Array.append caseBody [|BreakStatement.AsStatement()|]
                    guards @ [SwitchCase.Create(consequent caseBody, com.TransformAsExpr(ctx, lastGuard))]
                )
        let cases =
            match defaultCase with
            | Some expr ->
                let defaultCaseBody = com.TransformAsStatements(ctx, returnStrategy, expr)
                cases @ [SwitchCase.Create(consequent defaultCaseBody)]
            | None -> cases
        SwitchStatement.AsStatement(com.TransformAsExpr(ctx, evalExpr), List.toArray cases)

    let matchTargetIdentAndValues idents values =
        if List.isEmpty idents then []
        elif List.sameLength idents values then List.zip idents values
        else failwith "Target idents/values lengths differ"

    let getDecisionTargetAndBindValues (com: IBabelCompiler) (ctx: Context) targetIndex boundValues =
        let idents, target = getDecisionTarget ctx targetIndex
        let identsAndValues = matchTargetIdentAndValues idents boundValues
        if not com.Options.DebugMode then
            let bindings, replacements =
                (([], Map.empty), identsAndValues)
                ||> List.fold (fun (bindings, replacements) (ident, expr) ->
                    if canHaveSideEffects expr then
                        (ident, expr)::bindings, replacements
                    else
                        bindings, Map.add ident.Name expr replacements)
            let target = FableTransforms.replaceValues replacements target
            List.rev bindings, target
        else
            identsAndValues, target

    let transformDecisionTreeSuccessAsExpr (com: IBabelCompiler) (ctx: Context) targetIndex boundValues =
        let bindings, target = getDecisionTargetAndBindValues com ctx targetIndex boundValues
        match bindings with
        | [] -> com.TransformAsExpr(ctx, target)
        | bindings ->
            let target = List.rev bindings |> List.fold (fun e (i,v) -> Fable.Let(i,v,e)) target
            com.TransformAsExpr(ctx, target)

    let transformDecisionTreeSuccessAsStatements (com: IBabelCompiler) (ctx: Context) returnStrategy targetIndex boundValues: Statement[] =
        match returnStrategy with
        | Some(Target targetId) as target ->
            let idents, _ = getDecisionTarget ctx targetIndex
            let assignments =
                matchTargetIdentAndValues idents boundValues
                |> List.mapToArray (fun (id, TransformExpr com ctx value) ->
                    assign None (identAsExpr id) value |> ExpressionStatement.AsStatement)
            let targetAssignment = assign None (targetId |> Identifier) (ofInt targetIndex) |> ExpressionStatement.AsStatement
            Array.append [|targetAssignment|] assignments
        | ret ->
            let bindings, target = getDecisionTargetAndBindValues com ctx targetIndex boundValues
            let bindings = bindings |> Seq.collect (fun (i, v) -> transformBindingAsStatements com ctx i v) |> Seq.toArray
            Array.append bindings (com.TransformAsStatements(ctx, ret, target))

    let transformDecisionTreeAsSwitch expr =
        let (|Equals|_|) = function
            | Fable.Operation(Fable.Binary(BinaryEqualStrict, expr, right), _, _) ->
                Some(expr, right)
            | Fable.Test(expr, Fable.UnionCaseTest tag, _) ->
                let evalExpr = Fable.Get(expr, Fable.UnionTag, Fable.Number Int32, None)
                let right = Fable.NumberConstant(float tag, Int32) |> makeValue None
                Some(evalExpr, right)
            | _ -> None
        let sameEvalExprs evalExpr1 evalExpr2 =
            match evalExpr1, evalExpr2 with
            | Fable.IdentExpr i1, Fable.IdentExpr i2
            | Fable.Get(Fable.IdentExpr i1,Fable.UnionTag,_,_), Fable.Get(Fable.IdentExpr i2,Fable.UnionTag,_,_) ->
                i1.Name = i2.Name
            | _ -> false
        let rec checkInner cases evalExpr = function
            | Fable.IfThenElse(Equals(evalExpr2, caseExpr),
                               Fable.DecisionTreeSuccess(targetIndex, boundValues, _), treeExpr, _)
                                    when sameEvalExprs evalExpr evalExpr2 ->
                match treeExpr with
                | Fable.DecisionTreeSuccess(defaultTargetIndex, defaultBoundValues, _) ->
                    let cases = (caseExpr, targetIndex, boundValues)::cases |> List.rev
                    Some(evalExpr, cases, (defaultTargetIndex, defaultBoundValues))
                | treeExpr -> checkInner ((caseExpr, targetIndex, boundValues)::cases) evalExpr treeExpr
            | _ -> None
        match expr with
        | Fable.IfThenElse(Equals(evalExpr, caseExpr),
                           Fable.DecisionTreeSuccess(targetIndex, boundValues, _), treeExpr, _) ->
            match checkInner [caseExpr, targetIndex, boundValues] evalExpr treeExpr with
            | Some(evalExpr, cases, defaultCase) ->
                Some(evalExpr, cases, defaultCase)
            | None -> None
        | _ -> None

    let transformDecisionTreeAsExpr (com: IBabelCompiler) (ctx: Context) targets expr: Expression =
        // TODO: Check if some targets are referenced multiple times
        let ctx = { ctx with DecisionTargets = targets }
        com.TransformAsExpr(ctx, expr)

    let groupSwitchCases t (cases: (Fable.Expr * int * Fable.Expr list) list) (defaultIndex, defaultBoundValues) =
        cases
        |> List.groupBy (fun (_,idx,boundValues) ->
            // Try to group cases with some target index and empty bound values
            // If bound values are non-empty use also a non-empty Guid to prevent grouping
            if List.isEmpty boundValues
            then idx, System.Guid.Empty
            else idx, System.Guid.NewGuid())
        |> List.map (fun ((idx,_), cases) ->
            let caseExprs = cases |> List.map Tuple3.item1
            // If there are multiple cases, it means boundValues are empty
            // (see `groupBy` above), so it doesn't mind which one we take as reference
            let boundValues = cases |> List.head |> Tuple3.item3
            caseExprs, Fable.DecisionTreeSuccess(idx, boundValues, t))
        |> function
            | [] -> []
            // Check if the last case can also be grouped with the default branch, see #2357
            | cases when List.isEmpty defaultBoundValues ->
                match List.splitLast cases with
                | cases, (_, Fable.DecisionTreeSuccess(idx, [], _))
                    when idx = defaultIndex -> cases
                | _ -> cases
            | cases -> cases

    let getTargetsWithMultipleReferences expr =
        let rec findSuccess (targetRefs: Map<int,int>) = function
            | [] -> targetRefs
            | expr::exprs ->
                match expr with
                // We shouldn't actually see this, but shortcircuit just in case
                | Fable.DecisionTree _ ->
                    findSuccess targetRefs exprs
                | Fable.DecisionTreeSuccess(idx,_,_) ->
                    let count =
                        Map.tryFind idx targetRefs
                        |> Option.defaultValue 0
                    let targetRefs = Map.add idx (count + 1) targetRefs
                    findSuccess targetRefs exprs
                | expr ->
                    let exprs2 = FableTransforms.getSubExpressions expr
                    findSuccess targetRefs (exprs @ exprs2)
        findSuccess Map.empty [expr] |> Seq.choose (fun kv ->
            if kv.Value > 1 then Some kv.Key else None) |> Seq.toList

    /// When several branches share target create first a switch to get the target index and bind value
    /// and another to execute the actual target
    let transformDecisionTreeWithTwoSwitches (com: IBabelCompiler) ctx returnStrategy
                    (targets: (Fable.Ident list * Fable.Expr) list) treeExpr =
        // Declare target and bound idents
        let targetId = getUniqueNameInDeclarationScope ctx "pattern_matching_result" |> makeIdent
        let multiVarDecl =
            let boundIdents = targets |> List.collect (fun (idents,_) ->
                idents |> List.map (fun id -> typedIdent com ctx id, None))
            multiVarDeclaration Let ((typedIdent com ctx targetId, None)::boundIdents)
        // Transform targets as switch
        let switch2 =
            // TODO: Declare the last case as the default case?
            let cases = targets |> List.mapi (fun i (_,target) -> [makeIntConst i], target)
            transformSwitch com ctx true returnStrategy (targetId |> Fable.IdentExpr) cases None
        // Transform decision tree
        let targetAssign = Target(ident targetId)
        let ctx = { ctx with DecisionTargets = targets }
        match transformDecisionTreeAsSwitch treeExpr with
        | Some(evalExpr, cases, (defaultIndex, defaultBoundValues)) ->
            let cases = groupSwitchCases (Fable.Number Int32) cases (defaultIndex, defaultBoundValues)
            let defaultCase = Fable.DecisionTreeSuccess(defaultIndex, defaultBoundValues, Fable.Number Int32)
            let switch1 = transformSwitch com ctx false (Some targetAssign) evalExpr cases (Some defaultCase)
            [|multiVarDecl; switch1; switch2|]
        | None ->
            let decisionTree = com.TransformAsStatements(ctx, Some targetAssign, treeExpr)
            [| yield multiVarDecl; yield! decisionTree; yield switch2 |]

    let transformDecisionTreeAsStatements (com: IBabelCompiler) (ctx: Context) returnStrategy
                        (targets: (Fable.Ident list * Fable.Expr) list) (treeExpr: Fable.Expr): Statement[] =
        // If some targets are referenced multiple times, hoist bound idents,
        // resolve the decision index and compile the targets as a switch
        let targetsWithMultiRefs =
            if com.Options.Language = TypeScript then [] // no hoisting when compiled with types
            else getTargetsWithMultipleReferences treeExpr
        match targetsWithMultiRefs with
        | [] ->
            let ctx = { ctx with DecisionTargets = targets }
            match transformDecisionTreeAsSwitch treeExpr with
            | Some(evalExpr, cases, (defaultIndex, defaultBoundValues)) ->
                let t = treeExpr.Type
                let cases = cases |> List.map (fun (caseExpr, targetIndex, boundValues) ->
                    [caseExpr], Fable.DecisionTreeSuccess(targetIndex, boundValues, t))
                let defaultCase = Fable.DecisionTreeSuccess(defaultIndex, defaultBoundValues, t)
                [|transformSwitch com ctx true returnStrategy evalExpr cases (Some defaultCase)|]
            | None ->
                com.TransformAsStatements(ctx, returnStrategy, treeExpr)
        | targetsWithMultiRefs ->
            // If the bound idents are not referenced in the target, remove them
            let targets =
                targets |> List.map (fun (idents, expr) ->
                    idents
                    |> List.exists (fun i -> FableTransforms.isIdentUsed i.Name expr)
                    |> function
                        | true -> idents, expr
                        | false -> [], expr)
            let hasAnyTargetWithMultiRefsBoundValues =
                targetsWithMultiRefs |> List.exists (fun idx ->
                    targets.[idx] |> fst |> List.isEmpty |> not)
            if not hasAnyTargetWithMultiRefsBoundValues then
                match transformDecisionTreeAsSwitch treeExpr with
                | Some(evalExpr, cases, (defaultIndex, defaultBoundValues)) ->
                    let t = treeExpr.Type
                    let cases = groupSwitchCases t cases (defaultIndex, defaultBoundValues)
                    let ctx = { ctx with DecisionTargets = targets }
                    let defaultCase = Fable.DecisionTreeSuccess(defaultIndex, defaultBoundValues, t)
                    [|transformSwitch com ctx true returnStrategy evalExpr cases (Some defaultCase)|]
                | None ->
                    transformDecisionTreeWithTwoSwitches com ctx returnStrategy targets treeExpr
            else
                transformDecisionTreeWithTwoSwitches com ctx returnStrategy targets treeExpr

    let rec transformAsExpr (com: IBabelCompiler) ctx (expr: Fable.Expr): Expression =
        match expr with
        | Fable.TypeCast(e,t,tag) -> transformCast com ctx t tag e

        | Fable.Curry(e, arity, _, r) -> transformCurry com ctx r e arity

        | Fable.Value(kind, r) -> transformValue com ctx r kind

        | Fable.IdentExpr id -> identAsExpr id

        | Fable.Import({ Selector = selector; Path = path }, _, r) ->
            transformImport com ctx r selector path

        | Fable.Test(expr, kind, range) ->
            transformTest com ctx range kind expr

        | Fable.Lambda(arg, body, name) ->
            transformFunctionWithAnnotations com ctx name [arg] body
            |> makeArrowFunctionExpression name

        | Fable.Delegate(args, body, name) ->
            transformFunctionWithAnnotations com ctx name args body
            |> makeArrowFunctionExpression name

        | Fable.ObjectExpr (members, _, baseCall) ->
           transformObjectExpr com ctx members baseCall

        | Fable.Call(callee, info, _, range) ->
            transformCall com ctx range callee info

        | Fable.CurriedApply(callee, args, _, range) ->
            transformCurriedApply com ctx range callee args

        | Fable.Operation(kind, _, range) ->
            transformOperation com ctx range kind

        | Fable.Get(expr, getKind, typ, range) ->
            transformGet com ctx range typ expr getKind

        | Fable.IfThenElse(TransformExpr com ctx guardExpr,
                           TransformExpr com ctx thenExpr,
                           TransformExpr com ctx elseExpr, r) ->
            ConditionalExpression.AsExpr(guardExpr, thenExpr, elseExpr, ?loc=r)

        | Fable.DecisionTree(expr, targets) ->
            transformDecisionTreeAsExpr com ctx targets expr

        | Fable.DecisionTreeSuccess(idx, boundValues, _) ->
            transformDecisionTreeSuccessAsExpr com ctx idx boundValues

        | Fable.Set(var, setKind, value, range) ->
            transformSet com ctx range var value setKind

        | Fable.Let(ident, value, body) ->
            if ctx.HoistVars [ident] then
                let assignment = transformBindingAsExpr com ctx ident value
                SequenceExpression.AsExpr([|assignment; com.TransformAsExpr(ctx, body)|])
            else iife com ctx expr

        | Fable.LetRec(bindings, body) ->
            if ctx.HoistVars(List.map fst bindings) then
                let values = bindings |> List.mapToArray (fun (id, value) ->
                    transformBindingAsExpr com ctx id value)
                SequenceExpression.AsExpr(Array.append values [|com.TransformAsExpr(ctx, body)|])
            else iife com ctx expr

        | Fable.Sequential exprs ->
            List.mapToArray (fun e -> com.TransformAsExpr(ctx, e)) exprs
            |> SequenceExpression.AsExpr

        | Fable.Emit(info, _, range) ->
            if info.IsJsStatement then iife com ctx expr
            else transformEmit com ctx range info

        // These cannot appear in expression position in JS, must be wrapped in a lambda
        | Fable.WhileLoop _ | Fable.ForLoop _ | Fable.TryCatch _ ->
            iife com ctx expr

    let rec transformAsStatements (com: IBabelCompiler) ctx returnStrategy
                                    (expr: Fable.Expr): Statement array =
        match expr with
        | Fable.TypeCast(e, t, tag) ->
            [|transformCast com ctx t tag e |> resolveExpr t returnStrategy|]

        | Fable.Curry(e, arity, t, r) ->
            [|transformCurry com ctx r e arity |> resolveExpr t returnStrategy|]

        | Fable.Value(kind, r) ->
            [|transformValue com ctx r kind |> resolveExpr kind.Type returnStrategy|]

        | Fable.IdentExpr id ->
            [|identAsExpr id |> resolveExpr id.Type returnStrategy|]

        | Fable.Import({ Selector = selector; Path = path }, t, r) ->
            [|transformImport com ctx r selector path |> resolveExpr t returnStrategy|]

        | Fable.Test(expr, kind, range) ->
            [|transformTest com ctx range kind expr |> resolveExpr Fable.Boolean returnStrategy|]

        | Fable.Lambda(arg, body, name) ->
            [|transformFunctionWithAnnotations com ctx name [arg] body
                |> makeArrowFunctionExpression name
                |> resolveExpr expr.Type returnStrategy|]

        | Fable.Delegate(args, body, name) ->
            [|transformFunctionWithAnnotations com ctx name args body
                |> makeArrowFunctionExpression name
                |> resolveExpr expr.Type returnStrategy|]

        | Fable.ObjectExpr (members, t, baseCall) ->
            [|transformObjectExpr com ctx members baseCall |> resolveExpr t returnStrategy|]

        | Fable.Call(callee, info, typ, range) ->
            transformCallAsStatements com ctx range typ returnStrategy callee info

        | Fable.CurriedApply(callee, args, typ, range) ->
            transformCurriedApplyAsStatements com ctx range typ returnStrategy callee args

        | Fable.Emit(info, t, range) ->
            let e = transformEmit com ctx range info
            if info.IsJsStatement then
                [|ExpressionStatement.AsStatement(e)|] // Ignore the return strategy
            else [|resolveExpr t returnStrategy e|]

        | Fable.Operation(kind, t, range) ->
            [|transformOperation com ctx range kind |> resolveExpr t returnStrategy|]

        | Fable.Get(expr, getKind, t, range) ->
            [|transformGet com ctx range t expr getKind |> resolveExpr t returnStrategy|]

        | Fable.Let(ident, value, body) ->
            let binding = transformBindingAsStatements com ctx ident value
            Array.append binding (transformAsStatements com ctx returnStrategy body)

        | Fable.LetRec(bindings, body) ->
            let bindings = bindings |> Seq.collect (fun (i, v) -> transformBindingAsStatements com ctx i v) |> Seq.toArray
            Array.append bindings (transformAsStatements com ctx returnStrategy body)

        | Fable.Set(TransformExpr com ctx expr, kind, value, _range) ->
            let ret =
                match kind with
                | None -> Assign expr
                | Some(Fable.ExprKey(TransformExpr com ctx prop)) -> getExpr None expr prop |> Assign
                | Some(Fable.FieldKey fi) -> get None expr fi.Name |> Assign
            com.TransformAsStatements(ctx, Some ret, value)

        | Fable.IfThenElse(guardExpr, thenExpr, elseExpr, r) ->
            let asStatement =
                match returnStrategy with
                | None | Some ReturnUnit -> true
                | Some(Target _) -> true // Compile as statement so values can be bound
                | Some(Assign _) -> (isJsStatement ctx false thenExpr) || (isJsStatement ctx false elseExpr)
                | Some Return ->
                    Option.isSome ctx.TailCallOpportunity
                    || (isJsStatement ctx false thenExpr) || (isJsStatement ctx false elseExpr)
            if asStatement then
                transformIfStatement com ctx r returnStrategy guardExpr thenExpr elseExpr
            else
                let guardExpr' = transformAsExpr com ctx guardExpr
                let thenExpr' = transformAsExpr com ctx thenExpr
                let elseExpr' = transformAsExpr com ctx elseExpr
                [|ConditionalExpression.AsExpr(guardExpr', thenExpr', elseExpr', ?loc=r) |> resolveExpr thenExpr.Type returnStrategy|]

        | Fable.Sequential statements ->
            let lasti = (List.length statements) - 1
            statements |> List.mapiToArray (fun i statement ->
                let ret = if i < lasti then None else returnStrategy
                com.TransformAsStatements(ctx, ret, statement))
            |> Array.concat

        | Fable.TryCatch (body, catch, finalizer, r) ->
            transformTryCatch com ctx r returnStrategy (body, catch, finalizer)

        | Fable.DecisionTree(expr, targets) ->
            transformDecisionTreeAsStatements com ctx returnStrategy targets expr

        | Fable.DecisionTreeSuccess(idx, boundValues, _) ->
            transformDecisionTreeSuccessAsStatements com ctx returnStrategy idx boundValues

        | Fable.WhileLoop(TransformExpr com ctx guard, body, range) ->
            [|WhileStatement.AsStatement(guard, transformBlock com ctx None body, ?loc=range)|]

        | Fable.ForLoop (var, TransformExpr com ctx start, TransformExpr com ctx limit, body, isUp, range) ->
            let op1, op2 =
                if isUp
                then BinaryOperator.BinaryLessOrEqual, UpdateOperator.UpdatePlus
                else BinaryOperator.BinaryGreaterOrEqual, UpdateOperator.UpdateMinus

            let a = start |> varDeclaration (typedIdent com ctx var |> IdentifierPattern) true

            [|ForStatement.AsStatement(
                transformBlock com ctx None body,
                start |> varDeclaration (typedIdent com ctx var |> IdentifierPattern) true,
                BinaryExpression.AsExpr(op1, identAsExpr var, limit),
                UpdateExpression.AsExpr(op2, false, identAsExpr var), ?loc=range)|]

    let transformFunction com ctx name (args: Fable.Ident list) (body: Fable.Expr): Pattern array * BlockStatement =
        let tailcallChance =
            Option.map (fun name ->
                NamedTailCallOpportunity(com, ctx, name, args) :> ITailCallOpportunity) name
        let args = discardUnitArg args
        let declaredVars = ResizeArray()
        let mutable isTailCallOptimized = false
        let ctx =
            { ctx with TailCallOpportunity = tailcallChance
                       HoistVars = fun ids -> declaredVars.AddRange(ids); true
                       OptimizeTailCall = fun () -> isTailCallOptimized <- true }
        let body: BlockStatement =
            if body.Type = Fable.Unit then
                transformBlock com ctx (Some ReturnUnit) body
            elif isJsStatement ctx (Option.isSome tailcallChance) body then
                transformBlock com ctx (Some Return) body
            else
                transformAsExpr com ctx body |> wrapExprInBlockWithReturn
        let args, body =
            match isTailCallOptimized, tailcallChance with
            | true, Some tc ->
                // Replace args, see NamedTailCallOpportunity constructor
                let args' =
                    List.zip args tc.Args
                    |> List.map (fun (id, tcArg) ->
                        makeTypedIdent id.Type tcArg |> typedIdent com ctx)
                let varDecls =
                    List.zip args tc.Args
                    |> List.map (fun (id, tcArg) ->
                        id |> typedIdent com ctx, Some (Identifier.AsExpr(tcArg)))
                    |> multiVarDeclaration Const
                let body = BlockStatement.Create(Array.append [|varDecls|] body.Body)
                // Make sure we don't get trapped in an infinite loop, see #1624
                let body = BlockStatement.Create(Array.append body.Body [|BreakStatement.AsStatement()|])
                args', LabeledStatement.AsStatement(Identifier.Create(tc.Label), WhileStatement.AsStatement(BooleanLiteral.AsExpr(true), body))
                |> Array.singleton |> BlockStatement.Create
            | _ -> args |> List.map (typedIdent com ctx), body
        let body =
            if declaredVars.Count = 0 then body
            else
                let varDeclStatement = multiVarDeclaration Let [for v in declaredVars -> typedIdent com ctx v, None]
                BlockStatement.Create(Array.append [|varDeclStatement|] body.Body)
        args |> List.mapToArray IdentifierPattern, body

    let declareEntryPoint _com _ctx (funcExpr: Expression) =
        let argv = emitExpression None "typeof process === 'object' ? process.argv.slice(2) : []" []
        let main = CallExpression.AsExpr(funcExpr, [|argv|])
        // Don't exit the process after leaving main, as there may be a server running
        // ExpressionStatement(emitExpression funcExpr.loc "process.exit($0)" [main], ?loc=funcExpr.loc)
        PrivateModuleDeclaration.AsModuleDeclaration(ExpressionStatement.AsStatement(main))

    let declareModuleMember isPublic membName isMutable (expr: Expression) =
        let membName' = Identifier.AsPattern(membName)
        let membName = Identifier.Create(membName)
        let decl: Declaration =
            match expr with
            | ClassExpression(e) ->
                ClassDeclaration.AsDeclaration(
                    e.Body,
                    ?id = Some membName,
                    ?superClass = e.SuperClass,
                    ?implements = e.Implements,
                    ?superTypeParameters = e.SuperTypeParameters,
                    ?typeParameters = e.TypeParameters)
            | FunctionExpression(e) ->
                FunctionDeclaration.AsDeclaration(
                    e.Params, e.Body, membName,
                    ?returnType = e.ReturnType,
                    ?typeParameters = e.TypeParameters)
            | _ -> varDeclaration membName' isMutable expr |> VariableDeclaration
        if not isPublic then PrivateModuleDeclaration.AsModuleDeclaration(decl |> Declaration)
        else ExportNamedDeclaration.AsModuleDeclaration(decl)

    let makeEntityTypeParamDecl (com: IBabelCompiler) _ctx (ent: Fable.Entity) =
        if com.Options.Language = TypeScript then
            getEntityGenParams ent |> makeTypeParamDecl
        else
            None

    let getClassImplements com ctx (ent: Fable.Entity) =
        let mkNative genArgs typeName =
            let id = Identifier.Create(typeName)
            let typeParamInst = makeGenTypeParamInst com ctx genArgs
            ClassImplements.Create(id, ?typeParameters=typeParamInst) |> Some
//        let mkImport genArgs moduleName typeName =
//            let id = makeImportTypeId com ctx moduleName typeName
//            let typeParamInst = makeGenTypeParamInst com ctx genArgs
//            ClassImplements(id, ?typeParameters=typeParamInst) |> Some
        ent.AllInterfaces |> Seq.choose (fun ifc ->
            match ifc.Entity.FullName with
            | "Fable.Core.JS.Set`1" -> mkNative ifc.GenericArgs "Set"
            | "Fable.Core.JS.Map`2" -> mkNative ifc.GenericArgs "Map"
            | _ -> None
        )

    let getUnionFieldsAsIdents (_com: IBabelCompiler) _ctx (_ent: Fable.Entity) =
        let tagId = makeTypedIdent (Fable.Number Int32) "tag"
        let fieldsId = makeTypedIdent (Fable.Array Fable.Any) "fields"
        [| tagId; fieldsId |]

    let getEntityFieldsAsIdents _com (ent: Fable.Entity) =
        ent.FSharpFields
        |> Seq.map (fun field ->
            let name = field.Name |> Naming.sanitizeIdentForbiddenChars |> Naming.checkJsKeywords
            let typ = field.FieldType
            let id: Fable.Ident = makeTypedIdent typ name
            id)
        |> Seq.toArray

    let getEntityFieldsAsProps (com: IBabelCompiler) ctx (ent: Fable.Entity) =
        if (ent.IsFSharpUnion) then
            getUnionFieldsAsIdents com ctx ent
            |> Array.map (fun id ->
                let prop = identAsExpr id
                let ta = typeAnnotation com ctx id.Type
                ObjectTypeProperty.Create(prop, ta))
        else
            ent.FSharpFields
            |> Seq.map (fun field ->
                let prop, computed = memberFromName field.Name
                let ta = typeAnnotation com ctx field.FieldType
                let isStatic = if field.IsStatic then Some true else None
                ObjectTypeProperty.Create(prop, ta, computed_=computed, ?``static``=isStatic))
            |> Seq.toArray

    let declareClassType (com: IBabelCompiler) ctx (ent: Fable.Entity) entName (consArgs: Pattern[]) (consBody: BlockStatement) (baseExpr: Expression option) classMembers =
        let typeParamDecl = makeEntityTypeParamDecl com ctx ent
        let implements =
            if com.Options.Language = TypeScript then
                let implements = Util.getClassImplements com ctx ent |> Seq.toArray
                if Array.isEmpty implements then None else Some implements
            else None
        let classCons = makeClassConstructor consArgs consBody
        let classFields =
            if com.Options.Language = TypeScript then
                getEntityFieldsAsProps com ctx ent
                |> Array.map (fun prop ->
                    let ta = prop.Value |> TypeAnnotation.Create |> Some
                    ClassProperty.AsClassMember(prop.Key, ``static``=prop.Static, ?typeAnnotation=ta))
            else Array.empty
        let classMembers = Array.append [| classCons |] classMembers
        let classBody = ClassBody.Create([| yield! classFields; yield! classMembers |])
        let classExpr = ClassExpression.AsExpr(classBody, ?superClass=baseExpr, ?typeParameters=typeParamDecl, ?implements=implements)
        classExpr |> declareModuleMember ent.IsPublic entName false

    let declareType (com: IBabelCompiler) ctx (ent: Fable.Entity) entName (consArgs: Pattern[]) (consBody: BlockStatement) baseExpr classMembers: ModuleDeclaration list =
        let typeDeclaration = declareClassType com ctx ent entName consArgs consBody baseExpr classMembers
        let reflectionDeclaration =
            let ta =
                if com.Options.Language = TypeScript then
                    makeImportTypeAnnotation com ctx [] "Reflection" "TypeInfo"
                    |> TypeAnnotation.Create |> Some
                else None
            let genArgs = Array.init (ent.GenericParameters.Length) (fun i -> "gen" + string i |> makeIdent)
            let generics = genArgs |> Array.map identAsExpr
            let body = transformReflectionInfo com ctx None ent generics
            let args = genArgs |> Array.map (fun x -> Identifier.AsPattern(x.Name, ?typeAnnotation=ta))
            let returnType = ta
            makeFunctionExpression None (args, body, returnType, None)
            |> declareModuleMember ent.IsPublic (entName + Naming.reflectionSuffix) false
        [typeDeclaration; reflectionDeclaration]

    let transformModuleFunction (com: IBabelCompiler) ctx (info: Fable.MemberInfo) (membName: string) args body =
        let args, body, returnType, typeParamDecl =
            getMemberArgsAndBody com ctx (NonAttached membName) info.HasSpread args body
        let expr = FunctionExpression.AsExpr(args, body, ?returnType=returnType, ?typeParameters=typeParamDecl)
        info.Attributes
        |> Seq.exists (fun att -> att.Entity.FullName = Atts.entryPoint)
        |> function
        | true -> declareEntryPoint com ctx expr
        | false -> declareModuleMember info.IsPublic membName false expr

    let transformAction (com: IBabelCompiler) ctx expr =
        let statements = transformAsStatements com ctx None expr
        let hasVarDeclarations =
            statements |> Array.exists (function
                | Declaration(VariableDeclaration(_)) -> true
                | _ -> false)
        if hasVarDeclarations then
            [ CallExpression.AsExpr(FunctionExpression.AsExpr([||], BlockStatement.Create(statements)), [||])
              |> ExpressionStatement.AsStatement |> PrivateModuleDeclaration.AsModuleDeclaration ]
        else statements |> Array.mapToList (fun x -> PrivateModuleDeclaration.AsModuleDeclaration(x))

    let transformAttachedProperty (com: IBabelCompiler) ctx (memb: Fable.MemberDecl) =
        let isStatic = not memb.Info.IsInstance
        let kind = if memb.Info.IsGetter then ClassGetter else ClassSetter
        let args, body, _returnType, _typeParamDecl =
            getMemberArgsAndBody com ctx (Attached isStatic) false memb.Args memb.Body
        let key, computed = memberFromName memb.Name
        ClassMethod.AsClassMember(kind, key, args, body, computed_=computed, ``static``=isStatic)
        |> Array.singleton

    let transformAttachedMethod (com: IBabelCompiler) ctx (memb: Fable.MemberDecl) =
        let isStatic = not memb.Info.IsInstance
        let makeMethod name args body =
            let key, computed = memberFromName name
            ClassMethod.AsClassMember(ClassFunction, key, args, body, computed_=computed, ``static``=isStatic)
        let args, body, _returnType, _typeParamDecl =
            getMemberArgsAndBody com ctx (Attached isStatic) memb.Info.HasSpread memb.Args memb.Body
        [|
            yield makeMethod memb.Name args body
            if memb.Info.IsEnumerator then
                yield makeMethod "Symbol.iterator" [||] (enumerator2iterator com ctx)
        |]

    let transformUnion (com: IBabelCompiler) ctx (ent: Fable.Entity) (entName: string) classMembers =
        let fieldIds = getUnionFieldsAsIdents com ctx ent
        let args =
            [| typedIdent com ctx fieldIds.[0] |> IdentifierPattern
               typedIdent com ctx fieldIds.[1] |> IdentifierPattern |> restElement |]
        let body =
            BlockStatement.Create([|
                yield callSuperAsStatement []
                yield! fieldIds |> Array.map (fun id ->
                    let left = get None thisExpr id.Name
                    let right =
                        match id.Type with
                        | Fable.Number _ ->
                            BinaryExpression.AsExpr(BinaryOrBitwise, identAsExpr id, NumericLiteral.AsExpr(0.))
                        | _ -> identAsExpr id
                    assign None left right |> ExpressionStatement.AsStatement)
            |])
        let cases =
            let body =
                ent.UnionCases
                |> Seq.map (getUnionCaseName >> makeStrConst)
                |> Seq.toList
                |> makeArray com ctx
                |> ReturnStatement.AsStatement
                |> Array.singleton
                |> BlockStatement.Create
            ClassMethod.AsClassMember(ClassFunction, Identifier.AsExpr("cases"), [||], body)

        let baseExpr = libValue com ctx "Types" "Union" |> Some
        let classMembers = Array.append [|cases|] classMembers
        declareType com ctx ent entName args body baseExpr classMembers

    let transformClassWithCompilerGeneratedConstructor (com: IBabelCompiler) ctx (ent: Fable.Entity) (entName: string) classMembers =
        let fieldIds = getEntityFieldsAsIdents com ent
        let args = fieldIds |> Array.map identAsExpr
        let baseExpr =
            if ent.IsFSharpExceptionDeclaration
            then libValue com ctx "Types" "FSharpException" |> Some
            elif ent.IsFSharpRecord || ent.IsValueType
            then libValue com ctx "Types" "Record" |> Some
            else None
        let body =
            BlockStatement.Create([|
                if Option.isSome baseExpr then
                    yield callSuperAsStatement []
                yield! ent.FSharpFields |> Seq.mapi (fun i field ->
                    let left = get None thisExpr field.Name
                    let right = wrapIntExpression field.FieldType args.[i]
                    assign None left right |> ExpressionStatement.AsStatement)
                |> Seq.toArray
            |])
        let typedPattern x = typedIdent com ctx x
        let args = fieldIds |> Array.map (typedPattern >> IdentifierPattern)
        declareType com ctx ent entName args body baseExpr classMembers

    let transformClassWithImplicitConstructor (com: IBabelCompiler) ctx (classDecl: Fable.ClassDecl) classMembers (cons: Fable.MemberDecl) =
        let classEnt = com.GetEntity(classDecl.Entity)
        let classIdent = Identifier.AsExpr(classDecl.Name)
        let consArgs, consBody, returnType, typeParamDecl =
            getMemberArgsAndBody com ctx ClassConstructor cons.Info.HasSpread cons.Args cons.Body

        let returnType, typeParamDecl =
            // change constructor's return type from void to entity type
            if com.Options.Language = TypeScript then
                let genParams = getEntityGenParams classEnt
                let returnType = getGenericTypeAnnotation com ctx classDecl.Name genParams
                let typeParamDecl = makeTypeParamDecl genParams |> mergeTypeParamDecls typeParamDecl
                returnType, typeParamDecl
            else
                returnType, typeParamDecl

        let exposedCons =
            let argExprs = consArgs |> Array.map (fun p -> Identifier.AsExpr(p.Name))
            let exposedConsBody = NewExpression.AsExpr(classIdent, argExprs)
            makeFunctionExpression None (consArgs, exposedConsBody, returnType, typeParamDecl)

        let baseExpr, consBody =
            classDecl.BaseCall
            |> extractBaseExprFromBaseCall com ctx classEnt.BaseType
            |> Option.orElseWith (fun () ->
                if classEnt.IsValueType then Some(libValue com ctx "Types" "Record", [])
                else None)
            |> Option.map (fun (baseExpr, baseArgs) ->
                let consBody =
                    consBody.Body
                    |> Array.append [|callSuperAsStatement baseArgs|]
                    |> BlockStatement.Create
                Some baseExpr, consBody)
            |> Option.defaultValue (None, consBody)

        [
            yield! declareType com ctx classEnt classDecl.Name consArgs consBody baseExpr classMembers
            yield declareModuleMember cons.Info.IsPublic cons.Name false exposedCons
        ]

    let rec transformDeclaration (com: IBabelCompiler) ctx decl =
        let withCurrentScope ctx (usedNames: Set<string>) f =
            let ctx = { ctx with UsedNames = { ctx.UsedNames with CurrentDeclarationScope = HashSet usedNames } }
            let result = f ctx
            ctx.UsedNames.DeclarationScopes.UnionWith(ctx.UsedNames.CurrentDeclarationScope)
            result

        match decl with
        | Fable.ActionDeclaration decl ->
            withCurrentScope ctx decl.UsedNames <| fun ctx ->
                transformAction com ctx decl.Body

        | Fable.MemberDeclaration decl ->
            withCurrentScope ctx decl.UsedNames <| fun ctx ->
                let decls =
                    if decl.Info.IsValue then
                        let isPublic, isMutable, value =
                            // Mutable public values must be compiled as functions (see #986)
                            // because values imported from ES2015 modules cannot be modified
                            match decl.Info.IsPublic, decl.Info.IsMutable with
                            | true, true -> true, false, Replacements.createAtom com decl.Body |> transformAsExpr com ctx
                            | isPublic, isMutable -> isPublic, isMutable, transformAsExpr com ctx decl.Body
                        [declareModuleMember isPublic decl.Name isMutable value]
                    else
                        [transformModuleFunction com ctx decl.Info decl.Name decl.Args decl.Body]

                if decl.ExportDefault then
                    decls @ [ExportDefaultDeclaration.AsModuleDeclaration(Choice2Of2(Identifier.AsExpr(decl.Name)))]
                else decls

        | Fable.ClassDeclaration decl ->
            let ent = decl.Entity

            let classMembers =
                decl.AttachedMembers
                |> List.toArray
                |> Array.collect (fun memb ->
                    withCurrentScope ctx memb.UsedNames <| fun ctx ->
                        if memb.Info.IsGetter || memb.Info.IsSetter then
                            transformAttachedProperty com ctx memb
                        else
                            transformAttachedMethod com ctx memb)

            match decl.Constructor with
            | Some cons ->
                withCurrentScope ctx cons.UsedNames <| fun ctx ->
                    transformClassWithImplicitConstructor com ctx decl classMembers cons
            | None ->
                let ent = com.GetEntity(ent)
                if ent.IsFSharpUnion then transformUnion com ctx ent decl.Name classMembers
                else transformClassWithCompilerGeneratedConstructor com ctx ent decl.Name classMembers

    let transformImports (imports: Import seq): ModuleDeclaration list =
        let statefulImports = ResizeArray()
        imports |> Seq.map (fun import ->
            let specifier =
                import.LocalIdent
                |> Option.map (fun localId ->
                    let localId = Identifier.Create(localId)
                    match import.Selector with
                    | "*" -> ImportNamespaceSpecifier.AsImportSpecifier(localId)
                    | "default" | "" -> ImportDefaultSpecifier.AsImportSpecifier(localId)
                    | memb -> ImportMemberSpecifier.AsImportSpecifier(localId, Identifier.Create(memb)))
            import.Path, specifier)
        |> Seq.groupBy fst
        |> Seq.collect (fun (path, specifiers) ->
            let mems, defs, alls =
                (([], [], []), Seq.choose snd specifiers)
                ||> Seq.fold (fun (mems, defs, alls) x ->
                    match x with
                    | ImportNamespaceSpecifier(_) -> mems, defs, x::alls
                    | ImportDefaultSpecifier(_) -> mems, x::defs, alls
                    | _ -> x::mems, defs, alls)
            // We used to have trouble when mixing member, default and namespace imports,
            // issue an import statement for each kind just in case
            [mems; defs; alls] |> List.choose (function
                | [] -> None
                | specifiers ->
                    ImportDeclaration.AsModuleDeclaration(List.toArray specifiers, StringLiteral.Create(path))
                    |> Some)
            |> function
                | [] ->
                    // If there are no specifiers, this is just an import for side effects,
                    // put it after the other ones to match standard JS practices, see #2228
                    ImportDeclaration.AsModuleDeclaration([||], StringLiteral.Create(path))
                    |> statefulImports.Add
                    []
                | decls -> decls
            )
        |> fun staticImports -> [
            yield! staticImports
            yield! statefulImports
        ]

    let getIdentForImport (ctx: Context) (path: string) (selector: string) =
        if System.String.IsNullOrEmpty selector then None
        else
            match selector with
            | "*" | "default" -> Path.GetFileNameWithoutExtension(path)
            | _ -> selector
            |> getUniqueNameInRootScope ctx
            |> Some

module Compiler =
    open Util

    type BabelCompiler (com: Compiler) =
        let onlyOnceWarnings = HashSet<string>()
        let imports = Dictionary<string,Import>()

        interface IBabelCompiler with
            member _.WarnOnlyOnce(msg, ?range) =
                if onlyOnceWarnings.Add(msg) then
                    addWarning com [] range msg

            member _.GetImportExpr(ctx, selector, path, r) =
                let cachedName = path + "::" + selector
                match imports.TryGetValue(cachedName) with
                | true, i ->
                    match i.LocalIdent with
                    | Some localIdent -> Identifier.AsExpr(localIdent)
                    | None -> NullLiteral.AsExpr()
                | false, _ ->
                    let localId = getIdentForImport ctx path selector
                    let i =
                      { Selector =
                            if selector = Naming.placeholder then
                                     "`importMember` must be assigned to a variable"
                                     |> addError com [] r; selector
                            else selector
                        Path = path
                        LocalIdent = localId }
                    imports.Add(cachedName, i)
                    match localId with
                    | Some localId -> Identifier.AsExpr(localId)
                    | None -> NullLiteral.AsExpr()
            member _.GetAllImports() = imports.Values :> _
            member bcom.TransformAsExpr(ctx, e) = transformAsExpr bcom ctx e
            member bcom.TransformAsStatements(ctx, ret, e) = transformAsStatements bcom ctx ret e
            member bcom.TransformFunction(ctx, name, args, body) = transformFunction bcom ctx name args body
            member bcom.TransformImport(ctx, selector, path) = transformImport bcom ctx None selector path

        interface Compiler with
            member _.Options = com.Options
            member _.Plugins = com.Plugins
            member _.LibraryDir = com.LibraryDir
            member _.CurrentFile = com.CurrentFile
            member _.GetEntity(fullName) = com.GetEntity(fullName)
            member _.GetImplementationFile(fileName) = com.GetImplementationFile(fileName)
            member _.GetRootModule(fileName) = com.GetRootModule(fileName)
            member _.GetOrAddInlineExpr(fullName, generate) = com.GetOrAddInlineExpr(fullName, generate)
            member _.AddWatchDependency(fileName) = com.AddWatchDependency(fileName)
            member _.AddLog(msg, severity, ?range, ?fileName:string, ?tag: string) =
                com.AddLog(msg, severity, ?range=range, ?fileName=fileName, ?tag=tag)

    let makeCompiler com = BabelCompiler(com)

    let transformFile (com: Compiler) (file: Fable.File) =
        let com = makeCompiler com :> IBabelCompiler
        let declScopes =
            let hs = HashSet()
            for decl in file.Declarations do
                hs.UnionWith(decl.UsedNames)
            hs

        let ctx =
          { File = file
            UsedNames = { RootScope = HashSet file.UsedNamesInRootScope
                          DeclarationScopes = declScopes
                          CurrentDeclarationScope = Unchecked.defaultof<_> }
            DecisionTargets = []
            HoistVars = fun _ -> false
            TailCallOpportunity = None
            OptimizeTailCall = fun () -> ()
            ScopedTypeParams = Set.empty }
        let rootDecls = List.collect (transformDeclaration com ctx) file.Declarations
        let importDecls = com.GetAllImports() |> transformImports
        let body = importDecls @ rootDecls |> List.toArray
        Program.Create(body)<|MERGE_RESOLUTION|>--- conflicted
+++ resolved
@@ -508,13 +508,8 @@
          AnyTypeAnnotation // TODO:
 
     let typedIdent (com: IBabelCompiler) ctx (id: Fable.Ident) =
-<<<<<<< HEAD
         if com.Options.Language = TypeScript then
-            let ta = typeAnnotation com ctx id.Type |> TypeAnnotation |> Some
-=======
-        if com.Options.Typescript then
             let ta = typeAnnotation com ctx id.Type |> TypeAnnotation.Create |> Some
->>>>>>> 6f2604ba
             let optional = None // match id.Type with | Fable.Option _ -> Some true | _ -> None
             Identifier.Create(id.Name, ?optional=optional, ?typeAnnotation=ta, ?loc=id.Range)
         else
