--- conflicted
+++ resolved
@@ -6,8 +6,6 @@
 open Fable.AST.Babel
 open System.Collections.Generic
 open FSharp.Compiler.SourceCodeServices
-open System.Linq.Expressions
-open Fable.AST.Babel
 
 type ReturnStrategy =
     | Return
@@ -357,19 +355,19 @@
 
     let rec transformMemberReflectionInfosNew (com : IBabelCompiler) ctx r (self : Expression) (generics : Expression) (ent: FSharpEntity) (mems : Fable.MemberInfo[]) =
         let genMap = ent.GenericParameters |> Seq.mapi (fun i x -> x.Name, i) |> Map.ofSeq
-        
+
         let genMap (name : string) : Option<Expression> =
             match Map.tryFind name genMap with
-            | Some i -> 
+            | Some i ->
                 MemberExpression(generics, NumericLiteral(float i), true) :> Expression |> Some
             | None ->
-                None        
+                None
 
         let newUnionCase (self : Expression) (tag : int) (name : string) (attributes : ArrayExpression) (fields : array<string * Fable.Type>) (invoke : ArrowFunctionExpression) =
             let info = coreValue com ctx "Reflection" "NUnionCaseInfo"
             let fields = fields |> Array.map (fun (n,t) -> ArrayExpression [| StringLiteral n; transformTypeInfo com ctx r [||] genMap t |] :> Expression)
             NewExpression(info, [|self; NumericLiteral(float tag); StringLiteral(name); attributes; ArrayExpression fields; invoke|]) :> Expression
-        
+
         let newParameter (p : Fable.ParameterInfo) =
             let par = coreValue com ctx "Reflection" "NParameterInfo"
             NewExpression(par, [| StringLiteral p.Name; transformTypeInfo com ctx r [||] genMap p.Type |]) :> Expression
@@ -392,9 +390,9 @@
             let prop = coreValue com ctx "Reflection" "NPropertyInfo"
             let ret = transformTypeInfo com ctx r [||] genMap ret
 
-            let args = [|self; StringLiteral name :> Expression; ret; BooleanLiteral isStatic :> Expression; BooleanLiteral isFSharp :> Expression; attributes :> Expression|]            
-
-            let args = 
+            let args = [|self; StringLiteral name :> Expression; ret; BooleanLiteral isStatic :> Expression; BooleanLiteral isFSharp :> Expression; attributes :> Expression|]
+
+            let args =
                 match get, set with
                 | Some get, Some set -> Array.append args [| get; set |]
                 | Some get, None -> Array.append args [| get |]
@@ -403,18 +401,17 @@
 
             NewExpression(prop, args) :> Expression
 
-
         let newField (self : Expression) (isStatic : bool) (ret : Fable.Type) (name : string) (attributes : ArrayExpression) (get : Option<Expression>) =
             let fld = coreValue com ctx "Reflection" "NFieldInfo"
             let ret = transformTypeInfo com ctx r [||] genMap ret
             match get with
-            | Some get -> 
+            | Some get ->
                 NewExpression(fld,  [|self; StringLiteral name; ret; BooleanLiteral isStatic; attributes; get|]) :> Expression
             | None ->
                 NewExpression(fld,  [|self; StringLiteral name; ret; BooleanLiteral isStatic; attributes|]) :> Expression
 
         mems |> Array.map (fun x ->
-            let attributes = ArrayExpression (x.Attributes |> Array.map (fun (fullname, e) -> 
+            let attributes = ArrayExpression (x.Attributes |> Array.map (fun (fullname, e) ->
                 let value = com.TransformAsExpr(ctx, e)
                 let typ = StringLiteral(fullname) //com.TransformAsExpr(ctx, Fable.Value(Fable.TypeInfo e.Type, None))
 
@@ -429,12 +426,12 @@
                 let invoke =
                     let args = pars |> Array.mapi (fun i _ -> Identifier(sprintf "a%d" i))
                     let allArgs =
-                        Array.append 
+                        Array.append
                             [| NumericLiteral(float tag) :> Expression; StringLiteral(mangledName) :> Expression |]
                             (Array.map (fun a -> a :> Expression) args)
 
                     let body = NewExpression(Identifier(mangledTypeName), allArgs) :> Expression
-                    ArrowFunctionExpression(Array.map toPattern args, U2.Case2 body)           
+                    ArrowFunctionExpression(Array.map toPattern args, U2.Case2 body)
                 newUnionCase self tag name attributes pars invoke
 
             | Fable.MemberInfoKind.Constructor(pars, invoke) ->
@@ -442,13 +439,13 @@
                 newConstructor self attributes pars invoke
 
             | Fable.MemberInfoKind.Method(genericParameters, name, pars, ret, isStatic, invoke) ->
-                let invoke = 
-                    match invoke with 
-                    | Some invoke -> com.TransformAsExpr(ctx, invoke) 
-                    | _ -> 
+                let invoke =
+                    match invoke with
+                    | Some invoke -> com.TransformAsExpr(ctx, invoke)
+                    | _ ->
                         ArrowFunctionExpression([||], U2.Case1 (BlockStatement [|
                             ThrowStatement(NewExpression(Identifier "Error", [| StringLiteral "cannot invoke method" :> Expression |])) :> Statement
-                        |])) :> Expression                
+                        |])) :> Expression
 
                 newMethod self genericParameters isStatic ret name attributes pars invoke
 
@@ -461,11 +458,11 @@
                 let get = get |> Option.map (fun g -> com.TransformAsExpr(ctx, g))
                 newField self isStatic typ name attributes get
         )
+
     and transformRecordReflectionInfo (com : IBabelCompiler) ctx r (ent: FSharpEntity) declaringName (mems : Fable.MemberInfo[]) generics =
         // TODO: Refactor these three bindings to reuse in transformUnionReflectionInfo
         let fullname = defaultArg ent.TryFullName Naming.unknown
         let fullnameExpr = StringLiteral fullname :> Expression
-<<<<<<< HEAD
         let genParamNames = ent.GenericParameters |> Seq.map (fun x -> StringLiteral x.Name :> Expression) |> Seq.toArray |> ArrayExpression :> Expression
         //let genMap = Array.zip genParamNames generics |> Map
 
@@ -475,12 +472,12 @@
         let fields = FunctionExpression([|toPattern self; toPattern gen|], BlockStatement [| ReturnStatement(ArrayExpression nMembers) :> Statement |]) :> Expression
         let decl =
             match declaringName with
-            | Some decl -> 
+            | Some decl ->
                 let reflName = decl + "$" + Naming.reflectionSuffix
                 CallExpression(Identifier reflName, [||]) :> Expression
-            | None -> 
+            | None ->
                 NullLiteral() :> Expression
-        
+
         [|fullnameExpr; genParamNames; upcast ArrayExpression generics; fields; decl|]
         |> coreLibCall com ctx None "Reflection" "ntype"
         // let members = transformMemberReflectionInfos com ctx r ent mems generics
@@ -497,17 +494,25 @@
     //         Array.zip genParamNames generics |> Map
     //     let cases =
     //         ent.UnionCases |> Seq.map (fun uci ->
-    //             let fieldTypes =
-    //                 uci.UnionCaseFields |> Seq.map (fun fi ->
-    //                     FSharp2Fable.TypeHelpers.makeType com Map.empty fi.FieldType
-    //                     |> transformTypeInfo com ctx r mems genMap) |> Seq.toArray
+    //             let fieldInfos =
+    //                 uci.UnionCaseFields
+    //                 |> Seq.map (fun fi ->
+    //                     let fieldType =
+    //                         FSharp2Fable.TypeHelpers.makeType com Map.empty fi.FieldType
+    //                         |> transformTypeInfo com ctx r genMap
+    //                     ArrayExpression [|
+    //                         fi.Name |> StringLiteral :> Expression
+    //                         fieldType
+    //                     |] :> Expression
+    //                 )
+    //                 |> Seq.toArray
     //             let caseInfo =
-    //                 if fieldTypes.Length = 0 then
+    //                 if fieldInfos.Length = 0 then
     //                     getUnionCaseName uci |> StringLiteral :> Expression
     //                 else
     //                     ArrayExpression [|
     //                         getUnionCaseName uci |> StringLiteral :> Expression
-    //                         ArrayExpression fieldTypes :> Expression
+    //                         ArrayExpression fieldInfos :> Expression
     //                     |] :> Expression
     //             caseInfo) |> Seq.toArray
     //     let cases = ArrowFunctionExpression([||], ArrayExpression cases :> Expression |> U2.Case2) :> Expression
@@ -515,39 +520,6 @@
     //     |> coreLibCall com ctx None "Reflection" "union"
 
     and transformTypeInfo (com: IBabelCompiler) ctx r (mems : Fable.MemberInfo[]) (genMap: string -> Option<Expression>) t: Expression =
-=======
-        let genMap =
-            let genParamNames = ent.GenericParameters |> Seq.map (fun x -> x.Name) |> Seq.toArray
-            Array.zip genParamNames generics |> Map
-        let cases =
-            ent.UnionCases |> Seq.map (fun uci ->
-                let fieldInfos =
-                    uci.UnionCaseFields
-                    |> Seq.map (fun fi ->
-                        let fieldType =
-                            FSharp2Fable.TypeHelpers.makeType com Map.empty fi.FieldType
-                            |> transformTypeInfo com ctx r genMap
-                        ArrayExpression [|
-                            fi.Name |> StringLiteral :> Expression
-                            fieldType
-                        |] :> Expression
-                    )
-                    |> Seq.toArray
-                let caseInfo =
-                    if fieldInfos.Length = 0 then
-                        getUnionCaseName uci |> StringLiteral :> Expression
-                    else
-                        ArrayExpression [|
-                            getUnionCaseName uci |> StringLiteral :> Expression
-                            ArrayExpression fieldInfos :> Expression
-                        |] :> Expression
-                caseInfo) |> Seq.toArray
-        let cases = ArrowFunctionExpression([||], ArrayExpression cases :> Expression |> U2.Case2) :> Expression
-        [|fullnameExpr; upcast ArrayExpression generics; jsConstructor com ctx ent; cases|]
-        |> coreLibCall com ctx None "Reflection" "union"
-
-    and transformTypeInfo (com: IBabelCompiler) ctx r (genMap: Map<string, Expression>) t: Expression =
->>>>>>> 131704ce
         let primitiveTypeInfo name =
            coreValue com ctx "Reflection" name
         let numberInfo kind =
@@ -648,7 +620,7 @@
                         transformTypeInfo com ctx r [||] genMap value
                     |]
                 | Replacements.FSharpResult(ok, err) ->
-                    let resultCases = 
+                    let resultCases =
                         [|
                             { Fable.Kind = Fable.MemberInfoKind.UnionCaseConstructor(0, "Ok", [|"value", ok|], "Ok", "_Option.Result"); Fable.Attributes = [||] }
                             { Fable.Kind = Fable.MemberInfoKind.UnionCaseConstructor(1, "Error", [|"value", err|], "Error", "_Option.Result"); Fable.Attributes = [||] }
@@ -663,7 +635,7 @@
                         garr |> Array.mapi (fun i t ->
                             let name = sprintf "Choice%dOf%d" i garr.Length
                             { Fable.Kind = Fable.MemberInfoKind.UnionCaseConstructor(i, name, [|"value", t|], name, "_Option.Choice"); Fable.Attributes = [||] }
-                        )                    
+                        )
 
                     let gen = List.map (transformTypeInfo com ctx r [||] genMap) gen
                     List.toArray gen |> transformRecordReflectionInfo com ctx r ent None cases
@@ -681,14 +653,14 @@
                         match ent.TryFullName with
                         | Some fullname ->
                             let args = args |> List.map (fun a -> Fable.Value(Fable.TypeInfo(a), None))
-                            let call = 
+                            let call =
                                 com.Options.precompiledLib
                                 |> Option.bind (fun tryLib -> tryLib fullname)
                                 |> Option.map (Replacements.precompiledLibReflection r args)
-                            
+
                             match call with
                             | Some call -> com.TransformAsExpr(ctx, call)
-                            | None -> genericEntity ent generics 
+                            | None -> genericEntity ent generics
                         | _ ->
                             genericEntity ent generics
                     | _ ->
@@ -1080,16 +1052,16 @@
             upcast BooleanLiteral false
         | Fable.DeclaredType (ent, genArgs) ->
             match ent.TryFullName with
-            | Some "Microsoft.FSharp.Quotations.FSharpExpr" 
+            | Some "Microsoft.FSharp.Quotations.FSharpExpr"
             | Some "Microsoft.FSharp.Quotations.FSharpExpr`1" -> jsInstanceof (coreValue com ctx "Quotations" "FSharpExpr") expr //coreLibCall com ctx None "ExprUtils" "isExpr" [| com.TransformAsExpr(ctx, expr) |]
-            | Some "System.Type" -> coreLibCall com ctx None "Reflection" "isType" [|com.TransformAsExpr(ctx, expr)|]  
-            | Some "System.Reflection.MemberInfo" -> coreLibCall com ctx None "Reflection" "isMemberInfo" [|com.TransformAsExpr(ctx, expr)|]  
-            | Some "System.Reflection.MethodBase" -> coreLibCall com ctx None "Reflection" "isMethodBase" [|com.TransformAsExpr(ctx, expr)|]   
-            | Some "System.Reflection.MethodInfo" -> coreLibCall com ctx None "Reflection" "isMethodInfo" [|com.TransformAsExpr(ctx, expr)|]  
-            | Some "System.Reflection.ConstructorInfo" -> coreLibCall com ctx None "Reflection" "isConstructorInfo" [|com.TransformAsExpr(ctx, expr)|]   
-            | Some "System.Reflection.FieldInfo" -> coreLibCall com ctx None "Reflection" "isFieldInfo" [|com.TransformAsExpr(ctx, expr)|]       
-            | Some "System.Reflection.PropertyInfo" -> coreLibCall com ctx None "Reflection" "isPropertyInfo" [|com.TransformAsExpr(ctx, expr)|] 
-            | Some "Microsoft.FSharp.Reflection.UnionCaseInfo" -> coreLibCall com ctx None "Reflection" "isUnionCaseInfo" [|com.TransformAsExpr(ctx, expr)|]             
+            | Some "System.Type" -> coreLibCall com ctx None "Reflection" "isType" [|com.TransformAsExpr(ctx, expr)|]
+            | Some "System.Reflection.MemberInfo" -> coreLibCall com ctx None "Reflection" "isMemberInfo" [|com.TransformAsExpr(ctx, expr)|]
+            | Some "System.Reflection.MethodBase" -> coreLibCall com ctx None "Reflection" "isMethodBase" [|com.TransformAsExpr(ctx, expr)|]
+            | Some "System.Reflection.MethodInfo" -> coreLibCall com ctx None "Reflection" "isMethodInfo" [|com.TransformAsExpr(ctx, expr)|]
+            | Some "System.Reflection.ConstructorInfo" -> coreLibCall com ctx None "Reflection" "isConstructorInfo" [|com.TransformAsExpr(ctx, expr)|]
+            | Some "System.Reflection.FieldInfo" -> coreLibCall com ctx None "Reflection" "isFieldInfo" [|com.TransformAsExpr(ctx, expr)|]
+            | Some "System.Reflection.PropertyInfo" -> coreLibCall com ctx None "Reflection" "isPropertyInfo" [|com.TransformAsExpr(ctx, expr)|]
+            | Some "Microsoft.FSharp.Reflection.UnionCaseInfo" -> coreLibCall com ctx None "Reflection" "isUnionCaseInfo" [|com.TransformAsExpr(ctx, expr)|]
             | Some Types.idisposable ->
                 match expr.Type with
                 // In F# AST this is coerced to obj, but the cast should have been removed
@@ -1405,17 +1377,17 @@
         | Fable.Quote(_,data, r) ->
             let obj (values : list<string * Expression>) =
                 values |> List.toArray |> Array.map (fun (n,v) -> U3.Case1 (ObjectProperty(StringLiteral n, v))) |> ObjectExpression :> Expression
-            let values = 
+            let values =
                 data.values |> Array.map (fun v ->
-                    obj [ 
-                        "name", StringLiteral v.name :> Expression    
-                        "typ", transformAsExpr com ctx (Fable.Value(Fable.TypeInfo v.typ, None))   
+                    obj [
+                        "name", StringLiteral v.name :> Expression
+                        "typ", transformAsExpr com ctx (Fable.Value(Fable.TypeInfo v.typ, None))
                         "value", transformAsExpr com ctx v.expr
-                    ]                    
+                    ]
                 )
 
-            let vars = data.variables |> Array.map (fun (v : Fable.VarData) -> 
-                obj [ 
+            let vars = data.variables |> Array.map (fun (v : Fable.VarData) ->
+                obj [
                     "name", StringLiteral v.name :> Expression
                     "typ", transformAsExpr com ctx (Fable.Value(Fable.TypeInfo v.typ, None))
                     "isMutable", BooleanLiteral v.isMutable :> Expression
@@ -1427,37 +1399,37 @@
             )
 
             let members = data.members |> Array.map (fun (ent, t, m, margs) ->
-                let self = transformAsExpr com ctx (Fable.Value(Fable.TypeInfo t, None))     
+                let self = transformAsExpr com ctx (Fable.Value(Fable.TypeInfo t, None))
                 let minst = margs |> Array.map (fun t -> transformAsExpr com ctx (Fable.Value(Fable.TypeInfo t, None)))
-                
+
                 let arr = transformMemberReflectionInfosNew com ctx None self (ArrayExpression [||]) ent [|m|]
                 let meth = arr.[0]
-                if margs.Length > 0 then 
+                if margs.Length > 0 then
                     CallExpression(MemberExpression(meth, Identifier "MakeGenericMethod"), [| ArrayExpression minst |]) :> Expression
                 else
                     meth
 
             )
 
-            let literals = 
+            let literals =
                 data.literals |> Array.map (fun e ->
-                    obj [ 
+                    obj [
                         "value", transformAsExpr com ctx e
-                        "typ", transformAsExpr com ctx (Fable.Value(Fable.TypeInfo e.Type, None))     
-                    ]                    
+                        "typ", transformAsExpr com ctx (Fable.Value(Fable.TypeInfo e.Type, None))
+                    ]
                 )
 
             // let arrName = getTypedArrayName com NumberKind.UInt8
             // let expr = NewExpression(Identifier arrName, [| data.data |> Array.map (fun v -> NumericLiteral (float v) :> Expression) |> ArrayExpression |])
-            coreLibCall com ctx r "ExprUtils" "deserialize" [| 
+            coreLibCall com ctx r "ExprUtils" "deserialize" [|
                 ArrayExpression values
                 ArrayExpression vars
                 ArrayExpression types
                 ArrayExpression members
                 ArrayExpression literals
-                StringLiteral (System.Convert.ToBase64String data.data) 
+                StringLiteral (System.Convert.ToBase64String data.data)
             |]
-            
+
     let rec transformAsStatements (com: IBabelCompiler) ctx returnStrategy
                                     (expr: Fable.Expr): Statement array =
         match expr with
@@ -1779,13 +1751,8 @@
             | None when info.Entity.IsValueType -> coreValue com ctx "Types" "Record" |> Some
             | None -> None
         [
-<<<<<<< HEAD
             yield! declareType com ctx r info.IsEntityPublic declaringName info.Members info.Entity info.EntityName args body baseExpr
-            yield declareModuleMember info.IsConstructorPublic info.Name false exposedCons
-=======
-            yield! declareType com ctx r info.IsEntityPublic info.Entity info.EntityName args body baseExpr
             yield declareModuleMember r info.IsConstructorPublic info.Name false exposedCons
->>>>>>> 131704ce
         ]
 
     let rec transformDeclarations (com: IBabelCompiler) ctx decls transformed =
@@ -1850,9 +1817,10 @@
                 let reflectionDeclaration =
                     let body = transformRecordReflectionInfo com ctx None ent declaringName mems  [||]
                     makeFunctionExpression None [||] (U2.Case2 body)
-                    |> declareModuleMember true (Naming.appendSuffix name Naming.reflectionSuffix) false
+                    |> declareModuleMember None true (Naming.appendSuffix name Naming.reflectionSuffix) false
                 List.append transformed [reflectionDeclaration]
                 |> transformDeclarations com ctx restDecls
+
     let transformImports (imports: Import seq): U2<Statement, ModuleDeclaration> list =
         imports |> Seq.map (fun import ->
             let specifier =
@@ -1955,7 +1923,7 @@
             member __.RemoveLastError() =
                 com.RemoveLastError()
 
-    let makeCompiler com = new BabelCompiler(com)
+    let makeCompiler com = BabelCompiler(com)
 
     let createFacade (sourceFiles: string[]) (facadeFile: string) =
         // Remove signature files so fable-splitter doesn't try to compile them
