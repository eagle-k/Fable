--- conflicted
+++ resolved
@@ -749,13 +749,8 @@
         CallExpression.AsExpr(funcExpr, List.toArray args, ?loc=r)
 
     let callFunctionWithThisContext r funcExpr (args: Expression list) =
-<<<<<<< HEAD
-        let args = (Identifier.AsExpr("this"))::args |> List.toArray
+        let args = thisExpr::args |> List.toArray
         CallExpression.AsExpr(get None funcExpr "call", args, ?loc=r)
-=======
-        let args = thisExpr::args |> List.toArray
-        CallExpression(get None funcExpr "call", args, ?loc=r) :> Expression
->>>>>>> c23b6696
 
     let emitExpression range (txt: string) args =
         EmitExpression.AsExpr(txt, List.toArray args, ?loc=range)
