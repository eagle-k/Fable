--- conflicted
+++ resolved
@@ -75,13 +75,8 @@
   --sourceMapsRoot  Set the value of the `sourceRoot` property in generated source maps
 
   --optimize        Compile with optimized F# AST (experimental)
-<<<<<<< HEAD
-  --lang|--language Compile to JavaScript (default), TypeScript or Python.
-                    Support for TypeScript and Python is experimental.
-=======
-  --lang|--language Compile to JavaScript (default), "TypeScript" or "Php".
-                    Support for TypeScript and Php is experimental.
->>>>>>> f2145d0d
+  --lang|--language Compile to JavaScript (default), TypeScript, Php or Python.
+                    Support for TypeScript, Php and Python is experimental.
 
   Environment variables:
    DOTNET_USE_POLLING_FILE_WATCHER
@@ -97,11 +92,8 @@
         | None -> CompilerOptionsHelper.DefaultExtension
     match language with
     | TypeScript -> Path.replaceExtension ".ts" fileExt
-<<<<<<< HEAD
     | Python -> Path.replaceExtension ".py" fileExt
-=======
     | Php -> ".php"
->>>>>>> f2145d0d
     | _ -> fileExt
 
 let argLanguage args =
@@ -111,11 +103,8 @@
     |> Option.defaultValue "JavaScript"
     |> (function
     | "ts" | "typescript" | "TypeScript" -> TypeScript
-<<<<<<< HEAD
     | "py" | "python" | "Python" -> Python
-=======
     | "php" | "Php" | "PHP" -> Php
->>>>>>> f2145d0d
     | _ -> JavaScript)
 
 type Runner =
