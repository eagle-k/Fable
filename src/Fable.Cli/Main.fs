module Fable.Cli.Main

open System
open System.Collections.Generic
open FSharp.Compiler.SourceCodeServices
open FSharp.Compiler.CodeAnalysis
open FSharp.Compiler.Diagnostics

open Fable
open Fable.AST
open Fable.Transforms
open Fable.Transforms.State
open ProjectCracker

module private Util =
    let loadType (r: PluginRef): Type =
        /// Prevent ReflectionTypeLoadException
        /// From http://stackoverflow.com/a/7889272
        let getTypes (asm: System.Reflection.Assembly) =
            let mutable types: Option<Type[]> = None
            try
                types <- Some(asm.GetTypes())
            with
            | :? System.Reflection.ReflectionTypeLoadException as e ->
                types <- Some e.Types
            match types with
            | None -> Seq.empty
            | Some types ->
                types |> Seq.filter ((<>) null)

        // The assembly may be already loaded, so use `LoadFrom` which takes
        // the copy in memory unlike `LoadFile`, see: http://stackoverflow.com/a/1477899
        System.Reflection.Assembly.LoadFrom(r.DllPath)
        |> getTypes
        // Normalize type name
        |> Seq.tryFind (fun t -> t.FullName.Replace("+", ".") = r.TypeFullName)
        |> function
            | Some t ->
                $"Loaded %s{r.TypeFullName} from %s{File.getRelativePathFromCwd r.DllPath}"
                |> Log.always; t
            | None -> failwithf "Cannot find %s in %s" r.TypeFullName r.DllPath

    let getSourceFiles (opts: FSharpProjectOptions) =
        opts.OtherOptions |> Array.filter (fun path -> path.StartsWith("-") |> not)

    let splitVersion (version: string) =
        match Version.TryParse(version) with
        | true, v -> v.Major, v.Minor, v.Revision
        | _ -> 0, 0, 0

    // let checkFableCoreVersion (checkedProject: FSharpCheckProjectResults) =
    //     for ref in checkedProject.ProjectContext.GetReferencedAssemblies() do
    //         if ref.SimpleName = "Fable.Core" then
    //             let version = System.Text.RegularExpressions.Regex.Match(ref.QualifiedName, @"Version=(\d+\.\d+\.\d+)")
    //             let expectedMajor, expectedMinor, _ = splitVersion Literals.CORE_VERSION
    //             let actualMajor, actualMinor, _ = splitVersion version.Groups.[1].Value
    //             if not(actualMajor = expectedMajor && actualMinor = expectedMinor) then
    //                 failwithf "Fable.Core v%i.%i detected, expecting v%i.%i" actualMajor actualMinor expectedMajor expectedMinor
    //             // else printfn "Fable.Core version matches"

    // Some conditions assume that if FableCompilationMs is 0 compilation didn't happen, so make sure it's at least 1L
    let measureTime (f: unit -> 'a) =
        let sw = Diagnostics.Stopwatch.StartNew()
        let res = f()
        sw.Stop()
        res, sw.ElapsedMilliseconds

    let measureTimeAsync (f: unit -> Async<'a>) = async {
        let sw = Diagnostics.Stopwatch.StartNew()
        let! res = f()
        sw.Stop()
        return res, sw.ElapsedMilliseconds
    }

    let formatException file ex =
        let rec innerStack (ex: Exception) =
            if isNull ex.InnerException then ex.StackTrace else innerStack ex.InnerException
        let stack = innerStack ex
        $"[ERROR] %s{file}\n%s{ex.Message}\n%s{stack}"

    let formatLog (log: Log) =
        match log.FileName with
        | None -> log.Message
        | Some file ->
            let severity =
                match log.Severity with
                | Severity.Warning -> "warning"
                | Severity.Error -> "error"
                | Severity.Info -> "info"
            match log.Range with
            | Some r -> $"%s{file}(%i{r.start.line},%i{r.start.column}): (%i{r.``end``.line},%i{r.``end``.column}) %s{severity} %s{log.Tag}: %s{log.Message}"
            | None -> $"%s{file}(1,1): %s{severity} %s{log.Tag}: %s{log.Message}"

    let getFSharpErrorLogs (proj: Project) =
        proj.Errors
        |> Array.map (fun er ->
            let severity =
                match er.Severity with
                | FSharpDiagnosticSeverity.Hidden
                | FSharpDiagnosticSeverity.Info -> Severity.Info
                | FSharpDiagnosticSeverity.Warning -> Severity.Warning
                | FSharpDiagnosticSeverity.Error -> Severity.Error

            let range =
                { start={ line=er.StartLine; column=er.StartColumn+1}
                  ``end``={ line=er.EndLine; column=er.EndColumn+1}
                  identifierName = None }

            let msg = $"%s{er.Message} (code %i{er.ErrorNumber})"

            Log.Make(severity, msg, fileName=er.FileName, range=range, tag="FSHARP")
        )

    let hasWatchDependency (path: string) (dirtyFiles: Set<string>) watchDependencies =
        match Map.tryFind path watchDependencies with
        | None -> false
        | Some watchDependencies ->
            watchDependencies |> Array.exists (fun p -> Set.contains p dirtyFiles)

    let getOutJsPath (cliArgs: CliArgs) dedupTargetDir file =
        let fileExt = cliArgs.CompilerOptions.FileExtension
        let isInFableHiddenDir = Naming.isInFableHiddenDir file
        match cliArgs.OutDir with
        | Some outDir ->
            let projDir = IO.Path.GetDirectoryName cliArgs.ProjectFile
            let absPath = Imports.getTargetAbsolutePath dedupTargetDir file projDir outDir
            File.changeFsExtension isInFableHiddenDir absPath fileExt
        | None ->
            File.changeFsExtension isInFableHiddenDir file fileExt

    let compileFile isRecompile (cliArgs: CliArgs) dedupTargetDir (com: CompilerImpl) = async {
        try
            let outPath = getOutJsPath cliArgs dedupTargetDir com.CurrentFile

            // ensure directory exists
            let dir = IO.Path.GetDirectoryName outPath
            if not (IO.Directory.Exists dir) then IO.Directory.CreateDirectory dir |> ignore

<<<<<<< HEAD
            do! Pipeline.compileFile com cliArgs dedupTargetDir outPath
=======
            // write output to file
            let! sourceMap = async {
                use writer = new FileWriter(com.CurrentFile, outPath, cliArgs, dedupTargetDir)
                do! BabelPrinter.run writer babel
                return if cliArgs.SourceMaps then Some writer.SourceMap else None
            }

            // write source map to file
            match sourceMap with
            | Some sourceMap ->
                let mapPath = outPath + ".map"
                do! IO.File.AppendAllLinesAsync(outPath, [$"//# sourceMappingURL={IO.Path.GetFileName(mapPath)}"]) |> Async.AwaitTask
                use fs = IO.File.Open(mapPath, IO.FileMode.Create)
                do! sourceMap.SerializeAsync(fs) |> Async.AwaitTask
            | None -> ()
>>>>>>> c54668b4

            "Compiled " + File.getRelativePathFromCwd com.CurrentFile
            |> Log.verboseOrIf isRecompile

            return Ok {| File = com.CurrentFile
                         Logs = com.Logs
                         WatchDependencies = com.WatchDependencies |}
        with e ->
            return Error {| File = com.CurrentFile
                            Exception = e |}
    }

module FileWatcherUtil =
    let getCommonBaseDir (files: string list) =
        let withTrailingSep d = $"%s{d}%c{IO.Path.DirectorySeparatorChar}"
        files
        |> List.map IO.Path.GetDirectoryName
        |> List.distinct
        |> List.sortBy (fun f -> f.Length)
        |> function
            | [] -> failwith "Empty list passed to watcher"
            | [dir] -> dir
            | dir::restDirs ->
                let rec getCommonDir (dir: string) =
                    // it's important to include a trailing separator when comparing, otherwise things
                    // like ["a/b"; "a/b.c"] won't get handled right
                    // https://github.com/fable-compiler/Fable/issues/2332
                    let dir' = withTrailingSep dir
                    if restDirs |> List.forall (fun d -> (withTrailingSep d).StartsWith dir') then dir
                    else
                        match IO.Path.GetDirectoryName(dir) with
                        | null -> failwith "No common base dir"
                        | dir -> getCommonDir dir
                getCommonDir dir

open Util
open FileWatcher
open FileWatcherUtil

let caseInsensitiveSet(items: string seq): ISet<string> =
    let s = HashSet(items)
    for i in items do s.Add(i) |> ignore
    s :> _

type FsWatcher() =
    let globFilters = [ "*.fs"; "*.fsx"; "*.fsproj" ]
    let createWatcher () =
        let usePolling =
            // This is the same variable used by dotnet watch
            let envVar = Environment.GetEnvironmentVariable("DOTNET_USE_POLLING_FILE_WATCHER")
            not (isNull envVar) &&
                (envVar.Equals("1", StringComparison.OrdinalIgnoreCase)
                || envVar.Equals("true", StringComparison.OrdinalIgnoreCase))

        let watcher: IFileSystemWatcher =
            if usePolling then
                Log.always("Using polling watcher.")
                // Ignored for performance reasons:
                let ignoredDirectoryNameRegexes = [ "(?i)node_modules"; "(?i)bin"; "(?i)obj"; "\..+" ]
                upcast new ResetablePollingFileWatcher(globFilters, ignoredDirectoryNameRegexes)
            else
                upcast new DotnetFileWatcher(globFilters)
        watcher

    let watcher = createWatcher ()
    let observable = Observable.SingleObservable(fun () ->
        watcher.EnableRaisingEvents <- false)

    do
        watcher.OnFileChange.Add(fun path -> observable.Trigger(path))
        watcher.OnError.Add(fun ev ->
            Log.always("Watcher found an error, some events may have been lost.")
            Log.verbose(lazy ev.GetException().Message)
        )

    member _.Observe(filesToWatch: string list) =
        let commonBaseDir = getCommonBaseDir filesToWatch
        Log.always("Watching " + File.getRelativePathFromCwd commonBaseDir)

        // It may happen we get the same path with different case in case-insensitive file systems
        // https://github.com/fable-compiler/Fable/issues/2277#issuecomment-737748220
        let filePaths = caseInsensitiveSet filesToWatch
        watcher.BasePath <- commonBaseDir
        watcher.EnableRaisingEvents <- true

        observable
        |> Observable.choose (fun fullPath ->
            let fullPath = Path.normalizePath fullPath
            if filePaths.Contains(fullPath)
            then Some fullPath
            else None)
        |> Observable.throttle 200.
        |> Observable.map caseInsensitiveSet

// TODO: Check the path is actually normalized?
type File(normalizedFullPath: string) =
    let mutable sourceHash = None
    member _.NormalizedFullPath = normalizedFullPath
    member _.ReadSource() =
        match sourceHash with
        | Some h -> h, lazy File.readAllTextNonBlocking normalizedFullPath
        | None ->
            let source = File.readAllTextNonBlocking normalizedFullPath
            let h = hash source
            sourceHash <- Some h
            h, lazy source

type ProjectCracked(projFile: string,
                    sourceFiles: File array,
                    fableCompilerOptions: CompilerOptions,
                    crackerResponse: CrackerResponse) =

    member _.ProjectFile = projFile
    member _.FableOptions = fableCompilerOptions
    member _.ProjectOptions = crackerResponse.ProjectOptions
    member _.Packages = crackerResponse.Packages
    member _.SourceFiles = sourceFiles

    member _.MakeCompiler(currentFile, project, outDir) =
        let fableLibDir = Path.getRelativePath currentFile crackerResponse.FableLibDir
        CompilerImpl(currentFile, project, fableCompilerOptions, fableLibDir, ?outDir=outDir)

    member _.MapSourceFiles(f) =
        ProjectCracked(projFile, Array.map f sourceFiles, fableCompilerOptions, crackerResponse)

    static member Init(cliArgs: CliArgs) =
        let res =
            CrackerOptions(fableOpts = cliArgs.CompilerOptions,
                           fableLib = cliArgs.FableLibraryPath,
                           outDir = cliArgs.OutDir,
                           configuration = cliArgs.Configuration,
                           exclude = cliArgs.Exclude,
                           replace = cliArgs.Replace,
                           noCache = cliArgs.NoCache,
                           noRestore = cliArgs.NoRestore,
                           projFile = cliArgs.ProjectFile)
            |> getFullProjectOpts

        Log.verbose(lazy
            let proj = File.getRelativePathFromCwd cliArgs.ProjectFile
            let opts = res.ProjectOptions.OtherOptions |> String.concat "\n   "
            $"F# PROJECT: %s{proj}\n   %s{opts}")

        let sourceFiles = getSourceFiles res.ProjectOptions |> Array.map File
        ProjectCracked(cliArgs.ProjectFile, sourceFiles, cliArgs.CompilerOptions, res)

type ProjectParsed(project: Project, checker: InteractiveChecker) =

    static let checkProject (config: ProjectCracked) (checker: InteractiveChecker) =
        Log.always("Compiling " + File.getRelativePathFromCwd config.ProjectOptions.ProjectFileName + "...")
        let result, ms = measureTime <| fun () ->
            let fileDic = config.SourceFiles |> Seq.map (fun f -> f.NormalizedFullPath, f) |> dict
            let sourceReader f = fileDic.[f].ReadSource()
            let filePaths = config.SourceFiles |> Array.map (fun file -> file.NormalizedFullPath)
            checker.ParseAndCheckProject(config.ProjectOptions.ProjectFileName, filePaths, sourceReader)
        Log.always $"F# compilation finished in %i{ms}ms"
        result

    member _.Project = project
    member _.Checker = checker

    static member Init(config: ProjectCracked, ?checker) =
        let checker =
            match checker with
            | Some checker -> checker
            | None ->
                Log.always("Initializing F# compiler...")
                InteractiveChecker.Create(config.ProjectOptions)

        let checkResults = checkProject config checker
        let proj = Project(config.ProjectFile,
                           checkResults,
                           getPlugin=loadType,
                           optimizeFSharpAst=config.FableOptions.OptimizeFSharpAst)
        ProjectParsed(proj, checker)

    member this.Update(config: ProjectCracked) =
        let checkResults = checkProject config this.Checker
        let proj = this.Project.Update(checkResults)
        ProjectParsed(proj, checker)

type State =
    { CliArgs: CliArgs
      ProjectCrackedAndParsed: (ProjectCracked * ProjectParsed) option
      WatchDependencies: Map<string, string[]>
      PendingFilesToCompile: string[]
      ErroredFiles: Set<string>
      DeduplicateDic: Collections.Concurrent.ConcurrentDictionary<string, string>
      Watcher: FsWatcher option
      HasCompiledOnce: bool }
    member this.GetOrAddDeduplicateTargetDir (importDir: string) addTargetDir =
        // importDir must be trimmed and normalized by now, but lower it just in case
        // as some OS use case insensitive paths
        let importDir = importDir.ToLower()
        this.DeduplicateDic.GetOrAdd(importDir, fun _ ->
            set this.DeduplicateDic.Values
            |> addTargetDir)

    static member Create(cliArgs, isWatch: bool) =
        { CliArgs = cliArgs
          ProjectCrackedAndParsed = None
          WatchDependencies = Map.empty
          Watcher = if isWatch then Some(FsWatcher()) else None
          DeduplicateDic = Collections.Concurrent.ConcurrentDictionary()
          PendingFilesToCompile = [||]
          ErroredFiles = Set.empty
          HasCompiledOnce = false }

let rec startCompilation (changes: ISet<string>) (state: State) = async {
    let state =
        match state.CliArgs.RunProcess with
        | Some runProc when runProc.IsFast ->
            let workingDir = state.CliArgs.RootDir
            let exeFile =
                File.tryNodeModulesBin workingDir runProc.ExeFile
                |> Option.defaultValue runProc.ExeFile
            Process.start workingDir exeFile runProc.Args
            { state with CliArgs = { state.CliArgs with RunProcess = None } }
        | _ -> state

    // TODO: Use Result here to fail more gracefully if FCS crashes
    let cracked, parsed, filesToCompile =
        match state.ProjectCrackedAndParsed with
        | Some(cracked, parsed) ->
            let fsprojChanged, oldFiles, cracked =
                if changes.Contains(state.CliArgs.ProjectFile)
                    // For performance reasons, don't crack .fsx scripts for every change
                    && not(state.CliArgs.ProjectFile.EndsWith(".fsx")) then
                    let oldFiles =
                        cracked.SourceFiles
                        |> Array.map (fun f -> f.NormalizedFullPath)
                        |> Set
                    true, oldFiles, ProjectCracked.Init(state.CliArgs)
                else false, Set.empty, cracked

            let dirtyFiles =
                // If Fable compilation didn't happen yet (because of errors) just compile all files
                if not state.HasCompiledOnce then
                    cracked.SourceFiles
                    |> Array.map (fun f -> f.NormalizedFullPath)
                else
                    cracked.SourceFiles
                    |> Array.choose (fun file ->
                        let path = file.NormalizedFullPath
                        if changes.Contains(path)
                            || (fsprojChanged && not(Set.contains path oldFiles))
                            then Some path
                        else None)

            if Array.isEmpty dirtyFiles then
                cracked, parsed, [||]
            else
                let dirtyFiles = set dirtyFiles
                let cracked = cracked.MapSourceFiles(fun file ->
                    if Set.contains file.NormalizedFullPath dirtyFiles then
                        File(file.NormalizedFullPath) // Clear the cached source hash
                    else file)
                let parsed =
                    if fsprojChanged then ProjectParsed.Init(cracked, parsed.Checker)
                    else parsed.Update(cracked)
                let filesToCompile =
                    cracked.SourceFiles
                    |> Array.choose (fun file ->
                        let path = file.NormalizedFullPath
                        if Set.contains path dirtyFiles
                            || hasWatchDependency path dirtyFiles state.WatchDependencies then Some path
                        else None)
                cracked, parsed, filesToCompile
        | None ->
            let cracked = ProjectCracked.Init(state.CliArgs)
            let parsed = ProjectParsed.Init(cracked)
            let filesToCompile =
                cracked.SourceFiles
                |> Array.map (fun f -> f.NormalizedFullPath)
                |> fun files ->
                    if Option.isNone state.Watcher || state.CliArgs.NoCache then files
                    else
                        // Skip files that have a more recent JS version
                        let skipped =
                            files |> Array.skipWhile (fun file ->
                                try
                                    let jsFile = getOutJsPath state.CliArgs state.GetOrAddDeduplicateTargetDir file
                                    IO.File.Exists(jsFile) && IO.File.GetLastWriteTime(jsFile) > IO.File.GetLastWriteTime(file)
                                with _ -> false)
                        if skipped.Length < files.Length then
                            Log.always("Skipping Fable compilation of up-to-date JS files")
                        skipped
            cracked, parsed, filesToCompile

    let filesToCompile =
        filesToCompile
        |> Array.filter (fun file -> file.EndsWith(".fs") || file.EndsWith(".fsx"))
        |> Array.append (Set.toArray state.ErroredFiles)
        |> Array.append state.PendingFilesToCompile
        |> Array.distinct

    let logs = getFSharpErrorLogs parsed.Project
    let hasFSharpError = logs |> Array.exists (fun l -> l.Severity = Severity.Error)

    let! logs, state = async {
        // Skip Fable compilation if there are F# errors
        if hasFSharpError then
            return
                if not state.HasCompiledOnce then logs, state
                else logs, { state with PendingFilesToCompile = filesToCompile }
        else
            let! results, ms = measureTimeAsync <| fun () ->
                filesToCompile
                |> Array.map (fun file ->
                    cracked.MakeCompiler(file, parsed.Project, state.CliArgs.OutDir)
                    |> compileFile state.HasCompiledOnce state.CliArgs state.GetOrAddDeduplicateTargetDir)
                |> Async.Parallel

            Log.always $"Fable compilation finished in %i{ms}ms"

            let logs, watchDependencies =
                ((logs, state.WatchDependencies), results)
                ||> Array.fold (fun (logs, deps) -> function
                    | Ok res ->
                        let logs = Array.append logs res.Logs
                        let deps = Map.add res.File res.WatchDependencies deps
                        logs, deps
                    | Error e ->
                        let log = Log.MakeError(e.Exception.Message, fileName=e.File, tag="EXCEPTION")
                        Log.verbose(lazy e.Exception.StackTrace)
                        Array.append logs [|log|], deps)

            return logs, { state with HasCompiledOnce = true
                                      PendingFilesToCompile = [||]
                                      WatchDependencies = watchDependencies }
    }

    // Sometimes errors are duplicated
    let logs = Array.distinct logs

    logs
    |> Array.filter (fun x -> x.Severity = Severity.Info)
    |> Array.iter (formatLog >> Log.always)

    logs
    |> Array.filter (fun log ->
        match log.Severity, log.FileName with
        // Ignore warnings from packages in `.fable` folder
        | Severity.Warning, Some filename when Naming.isInFableHiddenDir(filename) -> false
        | Severity.Warning, _ -> true
        | _ -> false)
    |> Array.iter (formatLog >> Log.warning)

    let newErrors =
        (Set.empty, logs) ||> Array.fold (fun errors log ->
            if log.Severity = Severity.Error then
                Log.error(formatLog log)
                match log.FileName with
                | Some file -> Set.add file errors
                | None -> errors
            else errors)

    let errorMsg =
        if Set.isEmpty newErrors then None
        else Some "Compilation failed"

    let errorMsg, state =
        match errorMsg, state.CliArgs.RunProcess with
        // Only run process if there are no errors
        | Some e, _ -> Some e, state
        | None, None -> None, state
        | None, Some runProc ->
            let workingDir = state.CliArgs.RootDir

            let exeFile, args =
                match runProc.ExeFile with
                | Naming.placeholder ->
                    let lastFile = Array.last cracked.SourceFiles
                    let lastFilePath = getOutJsPath state.CliArgs state.GetOrAddDeduplicateTargetDir lastFile.NormalizedFullPath
                    // Fable's getRelativePath version ensures there's always a period in front of the path: ./
                    let lastFilePath = Path.getRelativeFileOrDirPath true workingDir false lastFilePath
                    // Pass also the file name as argument, as when calling the script directly
                    "node", ["--eval"; "\"require('esm')(module)('" + lastFilePath + "')\""; lastFilePath] @ runProc.Args
                | exeFile ->
                    File.tryNodeModulesBin workingDir exeFile
                    |> Option.defaultValue exeFile, runProc.Args

            if Option.isSome state.Watcher then
                Process.start workingDir exeFile args
                let runProc = if runProc.IsWatch then Some runProc else None
                None, { state with CliArgs = { state.CliArgs with RunProcess = runProc } }
            else
                let exitCode = Process.runSync workingDir exeFile args
                (if exitCode = 0 then None else Some "Run process failed"), state

    match state.Watcher with
    | Some watcher ->
        let oldErrors =
            state.ErroredFiles
            |> Set.filter (fun file -> not(Array.contains file filesToCompile))

        let! changes =
            watcher.Observe [
                cracked.ProjectOptions.ProjectFileName
                yield! cracked.SourceFiles
                    |> Array.choose (fun f ->
                        let path = f.NormalizedFullPath
                        if Naming.isInFableHiddenDir(path) then None
                        else Some path)
            ]
            |> Async.AwaitObservable

        return!
            { state with ProjectCrackedAndParsed = Some(cracked, parsed)
                         ErroredFiles = Set.union oldErrors newErrors }
            |> startCompilation changes

    | None ->
        return match errorMsg with Some e -> Error e | None -> Ok()
}

let startFirstCompilation state =
    startCompilation (HashSet() :> ISet<_>) state<|MERGE_RESOLUTION|>--- conflicted
+++ resolved
@@ -136,25 +136,7 @@
             let dir = IO.Path.GetDirectoryName outPath
             if not (IO.Directory.Exists dir) then IO.Directory.CreateDirectory dir |> ignore
 
-<<<<<<< HEAD
             do! Pipeline.compileFile com cliArgs dedupTargetDir outPath
-=======
-            // write output to file
-            let! sourceMap = async {
-                use writer = new FileWriter(com.CurrentFile, outPath, cliArgs, dedupTargetDir)
-                do! BabelPrinter.run writer babel
-                return if cliArgs.SourceMaps then Some writer.SourceMap else None
-            }
-
-            // write source map to file
-            match sourceMap with
-            | Some sourceMap ->
-                let mapPath = outPath + ".map"
-                do! IO.File.AppendAllLinesAsync(outPath, [$"//# sourceMappingURL={IO.Path.GetFileName(mapPath)}"]) |> Async.AwaitTask
-                use fs = IO.File.Open(mapPath, IO.FileMode.Create)
-                do! sourceMap.SerializeAsync(fs) |> Async.AwaitTask
-            | None -> ()
->>>>>>> c54668b4
 
             "Compiled " + File.getRelativePathFromCwd com.CurrentFile
             |> Log.verboseOrIf isRecompile
