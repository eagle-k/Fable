--- conflicted
+++ resolved
@@ -13,11 +13,8 @@
     <Compile Include="Fable.Core.Util.fs" />
     <Compile Include="Fable.Core.JS.fs" />
     <Compile Include="Fable.Core.JsInterop.fs" />
-<<<<<<< HEAD
+    <Compile Include="Fable.Core.PhpInterop.fs" />
     <Compile Include="Fable.Core.PyInterop.fs" />
-=======
-    <Compile Include="Fable.Core.PhpInterop.fs" />
->>>>>>> f2145d0d
     <Compile Include="Fable.Core.Extensions.fs" />
   </ItemGroup>
   <ItemGroup>
