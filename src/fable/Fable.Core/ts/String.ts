import { toString } from "./Util"
import { getRestParams } from "./Util"
import { escape } from "./RegExp"
import { DateKind } from "./Date"
import { second } from "./Date"
import { minute } from "./Date"
import { hour } from "./Date"
import { day } from "./Date"
import { month } from "./Date"
import { year } from "./Date"

const fsFormatRegExp = /(^|[^%])%([0+ ]*)(-?\d+)?(?:\.(\d+))?(\w)/;
const formatRegExp = /\{(\d+)(,-?\d+)?(?:\:(.+?))?\}/g;

const StringComparison = {
  CurrentCulture: 0,
  CurrentCultureIgnoreCase: 1,
  InvariantCulture: 2,
  InvariantCultureIgnoreCase: 3,
  Ordinal: 4,
  OrdinalIgnoreCase: 5,
};

function cmp(x: string, y: string, ic: any) {
  function isIgnoreCase(i: any) {
    return i === true ||
      i === StringComparison.CurrentCultureIgnoreCase ||
      i === StringComparison.InvariantCultureIgnoreCase ||
      i === StringComparison.OrdinalIgnoreCase;
  }
  function isOrdinal(i: any) {
    return i === StringComparison.Ordinal ||
      i === StringComparison.OrdinalIgnoreCase;
  }
  if (x == null) return y == null ? 0 : -1;
  if (y == null) return 1; // everything is bigger than null
  
  if (isOrdinal(ic)) {
    if (isIgnoreCase(ic)) { x = x.toLowerCase(); y = y.toLowerCase(); }
    return (x === y) ? 0 : (x < y ? -1 : 1);
  }
  else {
    if (isIgnoreCase(ic)) { x = x.toLocaleLowerCase(); y = y.toLocaleLowerCase(); }
    return x.localeCompare(y);
  }
}

export function compare(...args: any[]): number {
  switch (args.length) {
    case 2: return cmp(args[0], args[1], false);
    case 3: return cmp(args[0], args[1], args[2]);
    case 4: return cmp(args[0], args[1], args[2] === true);
    case 5: return cmp(args[0].substr(args[1], args[4]), args[2].substr(args[3], args[4]), false);
    case 6: return cmp(args[0].substr(args[1], args[4]), args[2].substr(args[3], args[4]), args[5]);
    case 7: return cmp(args[0].substr(args[1], args[4]), args[2].substr(args[3], args[4]), args[5] === true);
    default: throw new Error("String.compare: Unsupported number of parameters");
  }
}

<<<<<<< HEAD
export function compareTo(x: string, y: string) {
  return cmp(x, y, false);
=======
export function indexOfAny (str: string, anyOf: string[], ...args: number[]) {
  if (str == null || str === "")
    return -1;
  var startIndex = (args.length > 0) ? args[0] : 0;
  if (startIndex < 0)
    throw new Error("String.indexOfAny: Start index cannot be negative");
  var length = (args.length > 1) ? args[1] : str.length - startIndex;
  if (length < 0)
    throw new Error("String.indexOfAny: Length cannot be negative");
  if (length > str.length - startIndex)
    throw new Error("String.indexOfAny: Invalid startIndex and length");
  str = str.substr(startIndex, length);
  for (let c of anyOf) {
    let index = str.indexOf(c);
    if (index > -1)
      return index + startIndex;
  }
  return -1;
>>>>>>> 72a8a49c
}

function toHex(value : number) {
  return value < 0
    ? "ff" + (16777215 - (Math.abs(value) - 1)).toString(16)
    : value.toString(16);
}

export function fsFormat(str: string, ...args: any[]): Function | string {
  let _cont: any;
  function isObject(x: any) {
    return x !== null && typeof x === "object" && !(x instanceof Number) && !(x instanceof String) && !(x instanceof Boolean);
  }
  function formatOnce(str: any, rep: any) {
    return str.replace(fsFormatRegExp, function (_: any, prefix: any, flags: any, pad: any, precision: any, format: any) {
      switch (format) {
        case "f": case "F":
          rep = rep.toFixed(precision || 6); break;
        case "g": case "G":
          rep = rep.toPrecision(precision); break;
        case "e": case "E":
          rep = rep.toExponential(precision); break;
        case "O":
          rep = toString(rep); break;
        case "A":
          try {
            rep = JSON.stringify(rep, function (k, v) {
              return v && v[Symbol.iterator] && !Array.isArray(v) && isObject(v) ? Array.from(v)
                : v && typeof v.ToString === "function" ? toString(v) : v;
            });
          }
          catch (err) {
            // Fallback for objects with circular references
            rep = "{" + Object.getOwnPropertyNames(rep).map(k => k + ": " + String(rep[k])).join(", ") + "}";
          }
          break;
        case "x":
          rep = toHex(Number(rep)); break;
        case "X":
          rep = toHex(Number(rep)).toUpperCase(); break;
      }
      const plusPrefix = flags.indexOf("+") >= 0 && parseInt(rep) >= 0;
      if (!isNaN(pad = parseInt(pad))) {
        const ch = pad >= 0 && flags.indexOf("0") >= 0 ? "0" : " ";
        rep = padLeft(rep, Math.abs(pad) - (plusPrefix ? 1 : 0), ch, pad < 0);
      }
      let once = prefix + (plusPrefix ? "+" + rep : rep);
      return once.replace(/%/g, "%%");
    });
  }
  function makeFn(str: any) {
    return (rep: any) => {
      const str2 = formatOnce(str, rep);
      return fsFormatRegExp.test(str2)
        ? makeFn(str2) : _cont(str2.replace(/%%/g, "%"));
    };
  }
  if (args.length === 0) {
    return (cont: any) => {
      _cont = cont;
      return fsFormatRegExp.test(str) ? makeFn(str) : _cont(str);
    };
  }
  else {
    for (let i = 0; i < args.length; i++) {
      str = formatOnce(str, args[i]);
    }
    return str.replace(/%%/g, "%");
  }
}

export function format(str: string, ...args: any[]) {
  return str.replace(formatRegExp, function (match: any, idx: any, pad: any, format: any) {
    let rep = args[idx], padSymbol = " ";
    if (typeof rep === "number") {
      switch ((format || "").substring(0, 1)) {
        case "f": case "F":
          rep = format.length > 1 ? rep.toFixed(format.substring(1)) : rep.toFixed(2);
          break;
        case "g": case "G":
          rep = format.length > 1 ? rep.toPrecision(format.substring(1)) : rep.toPrecision();
          break;
        case "e": case "E":
          rep = format.length > 1 ? rep.toExponential(format.substring(1)) : rep.toExponential();
          break;
        case "p": case "P":
          rep = (format.length > 1 ? (rep * 100).toFixed(format.substring(1)) : (rep * 100).toFixed(2)) + " %";
          break;
        case "x":
         rep = toHex(Number(rep)); break;
        case "X":
          rep = toHex(Number(rep)).toUpperCase(); break;
        default:
          const m = /^(0+)(\.0+)?$/.exec(format);
          if (m != null) {
            let decs = 0;
            if (m[2] != null)
              rep = rep.toFixed(decs = m[2].length - 1);
            pad = "," + (m[1].length + (decs ? decs + 1 : 0)).toString();
            padSymbol = "0";
          } else if (format) {
            rep = format;
          }
      }
    } else if (rep instanceof Date) {
      if (format.length === 1) {
        switch (format) {
          case "D":
            rep = rep.toDateString(); break;
          case "T":
            rep = rep.toLocaleTimeString(); break;
          case "d":
            rep = rep.toLocaleDateString(); break;
          case "t":
            rep = rep.toLocaleTimeString().replace(/:\d\d(?!:)/, ""); break;
          case "o": case "O":
            if ((rep as any).kind === DateKind.Local) {
              const offset = rep.getTimezoneOffset() * -1;
              rep = format("{0:yyyy-MM-dd}T{0:HH:mm}:{1:00.000}{2}{3:00}:{4:00}",
                                    rep, second(rep), offset >= 0 ? "+" : "-",
                                    ~~(offset / 60), offset % 60);
            }
            else {
              rep = rep.toISOString()
            }
        }
      } else {
        rep = format.replace(/\w+/g, function (match2: any) {
          let rep2 = match2;
          switch (match2.substring(0, 1)) {
            case "y":
              rep2 = match2.length < 4 ? year(rep) % 100 : year(rep);
              break;
            case "h":
              rep2 = rep.getHours() > 12 ? hour(rep) % 12 : hour(rep);
              break;
            case "M":
              rep2 = month(rep);
              break;
            case "d":
              rep2 = day(rep);
              break;
            case "H":
              rep2 = hour(rep);
              break;
            case "m":
              rep2 = minute(rep);
              break;
            case "s":
              rep2 = second(rep);
              break;
          }
          if (rep2 !== match2 && rep2 < 10 && match2.length > 1) {
            rep2 = "0" + rep2;
          }
          return rep2;
        });
      }
    }
    if (!isNaN(pad = parseInt((pad || "").substring(1)))) {
      rep = padLeft(rep, Math.abs(pad), padSymbol, pad < 0);
    }
    return rep;
  });
}

export function endsWith(str: string, search: string) {
  const idx = str.lastIndexOf(search);
  return idx >= 0 && idx == str.length - search.length;
}

export function initialize(n: number, f: (i: number) => string) {
  if (n < 0)
    throw new Error("String length must be non-negative");
  const xs = new Array(n);
  for (let i = 0; i < n; i++)
    xs[i] = f(i);
  return xs.join("");
}

export function insert(str: string, startIndex: number, value: string) {
  if (startIndex < 0 || startIndex > str.length) {
    throw new Error("startIndex is negative or greater than the length of this instance.");
  }
  return str.substring(0, startIndex) + value + str.substring(startIndex);
}

export function isNullOrEmpty(str: string | any) {
  return typeof str !== "string" || str.length == 0;
}

export function isNullOrWhiteSpace(str: string | any) {
  return typeof str !== "string" || /^\s*$/.test(str);
}

export function join(delimiter: string, xs: ArrayLike<string>) {
  xs = typeof xs == "string" ? getRestParams(arguments, 1) : xs;
  return (Array.isArray(xs) ? xs : Array.from(xs)).join(delimiter);
}

export function newGuid() {
  let uuid = "";
  for (let i = 0; i < 32; i++) {
    const random = Math.random() * 16 | 0;
    if (i === 8 || i === 12 || i === 16 || i === 20)
      uuid += "-";
    uuid += (i === 12 ? 4 : i === 16 ? random & 3 | 8 : random).toString(16);
  }
  return uuid;
}

export function padLeft(str: any, len: number, ch?: string, isRight?: boolean) {
  ch = ch || " ";
  str = String(str);
  len = len - str.length;
  for (let i = -1; ++i < len;)
    str = isRight ? str + ch : ch + str;
  return str;
}

export function padRight(str: any, len: number, ch?: string) {
  return padLeft(str, len, ch, true);
}

export function remove(str: string, startIndex: number, count?: number) {
  if (startIndex >= str.length) {
    throw new Error("startIndex must be less than length of string");
  }
  if (typeof count === "number" && (startIndex + count) > str.length) {
    throw new Error("Index and count must refer to a location within the string.")
  }
  return str.slice(0, startIndex) + (typeof count === "number" ? str.substr(startIndex + count) : "");
}


export function replace(str: string, search: string, replace: string) {
  return str.replace(new RegExp(escape(search), "g"), replace);
}

export function replicate(n: number, x: string) {
  return initialize(n, () => x);
}

export function split(str: string, splitters: string[], count?: number, removeEmpty?: number) {
  count = typeof count == "number" ? count : null;
  removeEmpty = typeof removeEmpty == "number" ? removeEmpty : null;
  if (count < 0)
    throw new Error("Count cannot be less than zero");
  if (count === 0)
    return [];
  splitters = Array.isArray(splitters) ? splitters : getRestParams(arguments, 1);
  splitters = splitters.map(x => escape(x));
  splitters = splitters.length > 0 ? splitters : [" "];
  let m: RegExpExecArray;
  let i = 0;
  const splits: string[] = [];
  const reg = new RegExp(splitters.join("|"), "g");
  while ((count == null || count > 1) && (m = reg.exec(str)) !== null) {
    if (!removeEmpty || (m.index - i) > 0) {
      count = count != null ? count - 1 : count;
      splits.push(str.substring(i, m.index));
    }
    i = reg.lastIndex;
  }
  if (!removeEmpty || (str.length - i) > 0)
    splits.push(str.substring(i));
  return splits;
}

export function trim(str: string, side: "start" | "end" | "both", ...chars: string[]) {
  if (side == "both" && chars.length == 0)
    return str.trim();
  if (side == "start" || side == "both") {
    const reg = chars.length == 0 ? /^\s+/ : new RegExp("^[" + escape(chars.join("")) + "]+");
    str = str.replace(reg, "");
  }
  if (side == "end" || side == "both") {
    const reg = chars.length == 0 ? /\s+$/ : new RegExp("[" + escape(chars.join("")) + "]+$");
    str = str.replace(reg, "");
  }
  return str;
}<|MERGE_RESOLUTION|>--- conflicted
+++ resolved
@@ -34,7 +34,7 @@
   }
   if (x == null) return y == null ? 0 : -1;
   if (y == null) return 1; // everything is bigger than null
-  
+
   if (isOrdinal(ic)) {
     if (isIgnoreCase(ic)) { x = x.toLowerCase(); y = y.toLowerCase(); }
     return (x === y) ? 0 : (x < y ? -1 : 1);
@@ -57,10 +57,10 @@
   }
 }
 
-<<<<<<< HEAD
 export function compareTo(x: string, y: string) {
   return cmp(x, y, false);
-=======
+}
+
 export function indexOfAny (str: string, anyOf: string[], ...args: number[]) {
   if (str == null || str === "")
     return -1;
@@ -79,7 +79,6 @@
       return index + startIndex;
   }
   return -1;
->>>>>>> 72a8a49c
 }
 
 function toHex(value : number) {
